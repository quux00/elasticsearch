/*
 * Licensed to Elasticsearch under one or more contributor
 * license agreements. See the NOTICE file distributed with
 * this work for additional information regarding copyright
 * ownership. Elasticsearch licenses this file to you under
 * the Apache License, Version 2.0 (the "License"); you may
 * not use this file except in compliance with the License.
 * You may obtain a copy of the License at
 *
 *    http://www.apache.org/licenses/LICENSE-2.0
 *
 * Unless required by applicable law or agreed to in writing,
 * software distributed under the License is distributed on an
 * "AS IS" BASIS, WITHOUT WARRANTIES OR CONDITIONS OF ANY
 * KIND, either express or implied.  See the License for the
 * specific language governing permissions and limitations
 * under the License.
 */

package org.elasticsearch.client;

import org.apache.http.Header;
import org.apache.http.HttpEntity;
import org.elasticsearch.ElasticsearchException;
import org.elasticsearch.ElasticsearchStatusException;
import org.elasticsearch.action.ActionListener;
import org.elasticsearch.action.ActionRequest;
import org.elasticsearch.action.ActionRequestValidationException;
import org.elasticsearch.action.admin.cluster.storedscripts.DeleteStoredScriptRequest;
import org.elasticsearch.action.admin.cluster.storedscripts.DeleteStoredScriptResponse;
import org.elasticsearch.action.admin.cluster.storedscripts.GetStoredScriptRequest;
import org.elasticsearch.action.admin.cluster.storedscripts.GetStoredScriptResponse;
import org.elasticsearch.action.bulk.BulkRequest;
import org.elasticsearch.action.bulk.BulkResponse;
import org.elasticsearch.action.delete.DeleteRequest;
import org.elasticsearch.action.delete.DeleteResponse;
import org.elasticsearch.action.explain.ExplainRequest;
import org.elasticsearch.action.explain.ExplainResponse;
import org.elasticsearch.action.fieldcaps.FieldCapabilitiesRequest;
import org.elasticsearch.action.fieldcaps.FieldCapabilitiesResponse;
import org.elasticsearch.action.get.GetRequest;
import org.elasticsearch.action.get.GetResponse;
import org.elasticsearch.action.get.MultiGetRequest;
import org.elasticsearch.action.get.MultiGetResponse;
import org.elasticsearch.action.index.IndexRequest;
import org.elasticsearch.action.index.IndexResponse;
import org.elasticsearch.action.main.MainRequest;
import org.elasticsearch.action.main.MainResponse;
import org.elasticsearch.action.search.ClearScrollRequest;
import org.elasticsearch.action.search.ClearScrollResponse;
import org.elasticsearch.action.search.MultiSearchRequest;
import org.elasticsearch.action.search.MultiSearchResponse;
import org.elasticsearch.action.search.SearchRequest;
import org.elasticsearch.action.search.SearchResponse;
import org.elasticsearch.action.search.SearchScrollRequest;
import org.elasticsearch.action.update.UpdateRequest;
import org.elasticsearch.action.update.UpdateResponse;
import org.elasticsearch.common.CheckedConsumer;
import org.elasticsearch.common.CheckedFunction;
import org.elasticsearch.common.ParseField;
import org.elasticsearch.common.xcontent.ContextParser;
import org.elasticsearch.common.xcontent.DeprecationHandler;
import org.elasticsearch.common.xcontent.NamedXContentRegistry;
import org.elasticsearch.common.xcontent.XContentParser;
import org.elasticsearch.common.xcontent.XContentType;
import org.elasticsearch.index.rankeval.RankEvalRequest;
import org.elasticsearch.index.rankeval.RankEvalResponse;
import org.elasticsearch.plugins.spi.NamedXContentProvider;
import org.elasticsearch.rest.BytesRestResponse;
import org.elasticsearch.rest.RestStatus;
import org.elasticsearch.script.mustache.MultiSearchTemplateRequest;
import org.elasticsearch.script.mustache.MultiSearchTemplateResponse;
import org.elasticsearch.script.mustache.SearchTemplateRequest;
import org.elasticsearch.script.mustache.SearchTemplateResponse;
import org.elasticsearch.search.aggregations.Aggregation;
import org.elasticsearch.search.aggregations.bucket.adjacency.AdjacencyMatrixAggregationBuilder;
import org.elasticsearch.search.aggregations.bucket.adjacency.ParsedAdjacencyMatrix;
import org.elasticsearch.search.aggregations.bucket.composite.CompositeAggregationBuilder;
import org.elasticsearch.search.aggregations.bucket.composite.ParsedComposite;
import org.elasticsearch.search.aggregations.bucket.filter.FilterAggregationBuilder;
import org.elasticsearch.search.aggregations.bucket.filter.FiltersAggregationBuilder;
import org.elasticsearch.search.aggregations.bucket.filter.ParsedFilter;
import org.elasticsearch.search.aggregations.bucket.filter.ParsedFilters;
import org.elasticsearch.search.aggregations.bucket.geogrid.GeoGridAggregationBuilder;
import org.elasticsearch.search.aggregations.bucket.geogrid.ParsedGeoHashGrid;
import org.elasticsearch.search.aggregations.bucket.global.GlobalAggregationBuilder;
import org.elasticsearch.search.aggregations.bucket.global.ParsedGlobal;
import org.elasticsearch.search.aggregations.bucket.histogram.AutoDateHistogramAggregationBuilder;
import org.elasticsearch.search.aggregations.bucket.histogram.DateHistogramAggregationBuilder;
import org.elasticsearch.search.aggregations.bucket.histogram.HistogramAggregationBuilder;
import org.elasticsearch.search.aggregations.bucket.histogram.ParsedAutoDateHistogram;
import org.elasticsearch.search.aggregations.bucket.histogram.ParsedDateHistogram;
import org.elasticsearch.search.aggregations.bucket.histogram.ParsedHistogram;
import org.elasticsearch.search.aggregations.bucket.missing.MissingAggregationBuilder;
import org.elasticsearch.search.aggregations.bucket.missing.ParsedMissing;
import org.elasticsearch.search.aggregations.bucket.nested.NestedAggregationBuilder;
import org.elasticsearch.search.aggregations.bucket.nested.ParsedNested;
import org.elasticsearch.search.aggregations.bucket.nested.ParsedReverseNested;
import org.elasticsearch.search.aggregations.bucket.nested.ReverseNestedAggregationBuilder;
import org.elasticsearch.search.aggregations.bucket.range.DateRangeAggregationBuilder;
import org.elasticsearch.search.aggregations.bucket.range.GeoDistanceAggregationBuilder;
import org.elasticsearch.search.aggregations.bucket.range.IpRangeAggregationBuilder;
import org.elasticsearch.search.aggregations.bucket.range.ParsedBinaryRange;
import org.elasticsearch.search.aggregations.bucket.range.ParsedDateRange;
import org.elasticsearch.search.aggregations.bucket.range.ParsedGeoDistance;
import org.elasticsearch.search.aggregations.bucket.range.ParsedRange;
import org.elasticsearch.search.aggregations.bucket.range.RangeAggregationBuilder;
import org.elasticsearch.search.aggregations.bucket.sampler.InternalSampler;
import org.elasticsearch.search.aggregations.bucket.sampler.ParsedSampler;
import org.elasticsearch.search.aggregations.bucket.significant.ParsedSignificantLongTerms;
import org.elasticsearch.search.aggregations.bucket.significant.ParsedSignificantStringTerms;
import org.elasticsearch.search.aggregations.bucket.significant.SignificantLongTerms;
import org.elasticsearch.search.aggregations.bucket.significant.SignificantStringTerms;
import org.elasticsearch.search.aggregations.bucket.terms.DoubleTerms;
import org.elasticsearch.search.aggregations.bucket.terms.LongTerms;
import org.elasticsearch.search.aggregations.bucket.terms.ParsedDoubleTerms;
import org.elasticsearch.search.aggregations.bucket.terms.ParsedLongTerms;
import org.elasticsearch.search.aggregations.bucket.terms.ParsedStringTerms;
import org.elasticsearch.search.aggregations.bucket.terms.StringTerms;
import org.elasticsearch.search.aggregations.metrics.avg.AvgAggregationBuilder;
import org.elasticsearch.search.aggregations.metrics.avg.ParsedAvg;
import org.elasticsearch.search.aggregations.metrics.cardinality.CardinalityAggregationBuilder;
import org.elasticsearch.search.aggregations.metrics.cardinality.ParsedCardinality;
import org.elasticsearch.search.aggregations.metrics.geobounds.GeoBoundsAggregationBuilder;
import org.elasticsearch.search.aggregations.metrics.geobounds.ParsedGeoBounds;
import org.elasticsearch.search.aggregations.metrics.geocentroid.GeoCentroidAggregationBuilder;
import org.elasticsearch.search.aggregations.metrics.geocentroid.ParsedGeoCentroid;
import org.elasticsearch.search.aggregations.metrics.max.MaxAggregationBuilder;
import org.elasticsearch.search.aggregations.metrics.max.ParsedMax;
import org.elasticsearch.search.aggregations.metrics.min.MinAggregationBuilder;
import org.elasticsearch.search.aggregations.metrics.min.ParsedMin;
import org.elasticsearch.search.aggregations.metrics.percentiles.hdr.InternalHDRPercentileRanks;
import org.elasticsearch.search.aggregations.metrics.percentiles.hdr.InternalHDRPercentiles;
import org.elasticsearch.search.aggregations.metrics.percentiles.hdr.ParsedHDRPercentileRanks;
import org.elasticsearch.search.aggregations.metrics.percentiles.hdr.ParsedHDRPercentiles;
import org.elasticsearch.search.aggregations.metrics.percentiles.tdigest.InternalTDigestPercentileRanks;
import org.elasticsearch.search.aggregations.metrics.percentiles.tdigest.InternalTDigestPercentiles;
import org.elasticsearch.search.aggregations.metrics.percentiles.tdigest.ParsedTDigestPercentileRanks;
import org.elasticsearch.search.aggregations.metrics.percentiles.tdigest.ParsedTDigestPercentiles;
import org.elasticsearch.search.aggregations.metrics.scripted.ParsedScriptedMetric;
import org.elasticsearch.search.aggregations.metrics.scripted.ScriptedMetricAggregationBuilder;
import org.elasticsearch.search.aggregations.metrics.stats.ParsedStats;
import org.elasticsearch.search.aggregations.metrics.stats.StatsAggregationBuilder;
import org.elasticsearch.search.aggregations.metrics.stats.extended.ExtendedStatsAggregationBuilder;
import org.elasticsearch.search.aggregations.metrics.stats.extended.ParsedExtendedStats;
import org.elasticsearch.search.aggregations.metrics.sum.ParsedSum;
import org.elasticsearch.search.aggregations.metrics.sum.SumAggregationBuilder;
import org.elasticsearch.search.aggregations.metrics.tophits.ParsedTopHits;
import org.elasticsearch.search.aggregations.metrics.tophits.TopHitsAggregationBuilder;
import org.elasticsearch.search.aggregations.metrics.valuecount.ParsedValueCount;
import org.elasticsearch.search.aggregations.metrics.valuecount.ValueCountAggregationBuilder;
import org.elasticsearch.search.aggregations.pipeline.InternalSimpleValue;
import org.elasticsearch.search.aggregations.pipeline.ParsedSimpleValue;
import org.elasticsearch.search.aggregations.pipeline.bucketmetrics.InternalBucketMetricValue;
import org.elasticsearch.search.aggregations.pipeline.bucketmetrics.ParsedBucketMetricValue;
import org.elasticsearch.search.aggregations.pipeline.bucketmetrics.percentile.ParsedPercentilesBucket;
import org.elasticsearch.search.aggregations.pipeline.bucketmetrics.percentile.PercentilesBucketPipelineAggregationBuilder;
import org.elasticsearch.search.aggregations.pipeline.bucketmetrics.stats.ParsedStatsBucket;
import org.elasticsearch.search.aggregations.pipeline.bucketmetrics.stats.StatsBucketPipelineAggregationBuilder;
import org.elasticsearch.search.aggregations.pipeline.bucketmetrics.stats.extended.ExtendedStatsBucketPipelineAggregationBuilder;
import org.elasticsearch.search.aggregations.pipeline.bucketmetrics.stats.extended.ParsedExtendedStatsBucket;
import org.elasticsearch.search.aggregations.pipeline.derivative.DerivativePipelineAggregationBuilder;
import org.elasticsearch.search.aggregations.pipeline.derivative.ParsedDerivative;
import org.elasticsearch.search.suggest.Suggest;
import org.elasticsearch.search.suggest.completion.CompletionSuggestion;
import org.elasticsearch.search.suggest.completion.CompletionSuggestionBuilder;
import org.elasticsearch.search.suggest.phrase.PhraseSuggestion;
import org.elasticsearch.search.suggest.phrase.PhraseSuggestionBuilder;
import org.elasticsearch.search.suggest.term.TermSuggestion;
import org.elasticsearch.search.suggest.term.TermSuggestionBuilder;

import java.io.Closeable;
import java.io.IOException;
import java.util.ArrayList;
import java.util.Collections;
import java.util.HashMap;
import java.util.List;
import java.util.Map;
import java.util.Objects;
import java.util.ServiceLoader;
import java.util.Set;
import java.util.function.Function;
import java.util.stream.Collectors;
import java.util.stream.Stream;

import static java.util.Collections.emptySet;
import static java.util.Collections.singleton;
import static java.util.stream.Collectors.toList;

/**
 * High level REST client that wraps an instance of the low level {@link RestClient} and allows to build requests and read responses.
 * The {@link RestClient} instance is internally built based on the provided {@link RestClientBuilder} and it gets closed automatically
 * when closing the {@link RestHighLevelClient} instance that wraps it.
 * In case an already existing instance of a low-level REST client needs to be provided, this class can be subclassed and the
 * {@link #RestHighLevelClient(RestClient, CheckedConsumer, List)}  constructor can be used.
 * This class can also be sub-classed to expose additional client methods that make use of endpoints added to Elasticsearch through
 * plugins, or to add support for custom response sections, again added to Elasticsearch through plugins.
 */
public class RestHighLevelClient implements Closeable {

    private final RestClient client;
    private final NamedXContentRegistry registry;
    private final CheckedConsumer<RestClient, IOException> doClose;

    private final IndicesClient indicesClient = new IndicesClient(this);
    private final ClusterClient clusterClient = new ClusterClient(this);
    private final IngestClient ingestClient = new IngestClient(this);
    private final SnapshotClient snapshotClient = new SnapshotClient(this);
    private final TasksClient tasksClient = new TasksClient(this);
    private final XPackClient xPackClient = new XPackClient(this);
    private final WatcherClient watcherClient = new WatcherClient(this);
    private final LicenseClient licenseClient = new LicenseClient(this);
<<<<<<< HEAD
    private final IndexLifecycleClient ilmClient = new IndexLifecycleClient(this);
=======
    private final MachineLearningClient machineLearningClient = new MachineLearningClient(this);
>>>>>>> 7a1bbbc5

    /**
     * Creates a {@link RestHighLevelClient} given the low level {@link RestClientBuilder} that allows to build the
     * {@link RestClient} to be used to perform requests.
     */
    public RestHighLevelClient(RestClientBuilder restClientBuilder) {
        this(restClientBuilder, Collections.emptyList());
    }

    /**
     * Creates a {@link RestHighLevelClient} given the low level {@link RestClientBuilder} that allows to build the
     * {@link RestClient} to be used to perform requests and parsers for custom response sections added to Elasticsearch through plugins.
     */
    protected RestHighLevelClient(RestClientBuilder restClientBuilder, List<NamedXContentRegistry.Entry> namedXContentEntries) {
        this(restClientBuilder.build(), RestClient::close, namedXContentEntries);
    }

    /**
     * Creates a {@link RestHighLevelClient} given the low level {@link RestClient} that it should use to perform requests and
     * a list of entries that allow to parse custom response sections added to Elasticsearch through plugins.
     * This constructor can be called by subclasses in case an externally created low-level REST client needs to be provided.
     * The consumer argument allows to control what needs to be done when the {@link #close()} method is called.
     * Also subclasses can provide parsers for custom response sections added to Elasticsearch through plugins.
     */
    protected RestHighLevelClient(RestClient restClient, CheckedConsumer<RestClient, IOException> doClose,
                                  List<NamedXContentRegistry.Entry> namedXContentEntries) {
        this.client = Objects.requireNonNull(restClient, "restClient must not be null");
        this.doClose = Objects.requireNonNull(doClose, "doClose consumer must not be null");
        this.registry = new NamedXContentRegistry(
                Stream.of(getDefaultNamedXContents().stream(), getProvidedNamedXContents().stream(), namedXContentEntries.stream())
                    .flatMap(Function.identity()).collect(toList()));
    }

    /**
     * Returns the low-level client that the current high-level client instance is using to perform requests
     */
    public final RestClient getLowLevelClient() {
        return client;
    }

    @Override
    public final void close() throws IOException {
        doClose.accept(client);
    }

    /**
     * Provides an {@link IndicesClient} which can be used to access the Indices API.
     *
     * See <a href="https://www.elastic.co/guide/en/elasticsearch/reference/current/indices.html">Indices API on elastic.co</a>
     */
    public final IndicesClient indices() {
        return indicesClient;
    }

    /**
     * Provides a {@link ClusterClient} which can be used to access the Cluster API.
     *
     * See <a href="https://www.elastic.co/guide/en/elasticsearch/reference/current/cluster.html">Cluster API on elastic.co</a>
     */
    public final ClusterClient cluster() {
        return clusterClient;
    }

    /**
     * Provides a {@link IngestClient} which can be used to access the Ingest API.
     *
     * See <a href="https://www.elastic.co/guide/en/elasticsearch/reference/current/ingest.html">Ingest API on elastic.co</a>
     */
    public final IngestClient ingest() {
        return ingestClient;
    }

    /**
     * Provides a {@link SnapshotClient} which can be used to access the Snapshot API.
     *
     * See <a href="https://www.elastic.co/guide/en/elasticsearch/reference/current/modules-snapshots.html">Snapshot API on elastic.co</a>
     */
    public final SnapshotClient snapshot() {
        return snapshotClient;
    }

    /**
     * Provides a {@link TasksClient} which can be used to access the Tasks API.
     *
     * See <a href="https://www.elastic.co/guide/en/elasticsearch/reference/current/tasks.html">Task Management API on elastic.co</a>
     */
    public final TasksClient tasks() {
        return tasksClient;
    }

    /**
     * Provides methods for accessing the Elastic Licensed X-Pack Info
     * and Usage APIs that are shipped with the default distribution of
     * Elasticsearch. All of these APIs will 404 if run against the OSS
     * distribution of Elasticsearch.
     * <p>
     * See the <a href="https://www.elastic.co/guide/en/elasticsearch/reference/current/info-api.html">
     * Info APIs on elastic.co</a> for more information.
     */
    public final XPackClient xpack() {
        return xPackClient;
    }

    /**
     * Provides methods for accessing the Elastic Licensed Watcher APIs that
     * are shipped with the default distribution of Elasticsearch. All of
     * these APIs will 404 if run against the OSS distribution of Elasticsearch.
     * <p>
     * See the <a href="https://www.elastic.co/guide/en/elasticsearch/reference/current/watcher-api.html">
     * Watcher APIs on elastic.co</a> for more information.
     */
    public WatcherClient watcher() { return watcherClient; }

    /**
     * Provides methods for accessing the Elastic Licensed Licensing APIs that
     * are shipped with the default distribution of Elasticsearch. All of
     * these APIs will 404 if run against the OSS distribution of Elasticsearch.
     * <p>
     * See the <a href="https://www.elastic.co/guide/en/elasticsearch/reference/current/licensing-apis.html">
     * Licensing APIs on elastic.co</a> for more information.
     */
    public LicenseClient license() { return licenseClient; }
    
    /**
     * A wrapper for the {@link RestHighLevelClient} that provides methods for
     * accessing the Elastic Index Lifecycle APIs.
     * <p>
     * See the <a href="http://FILL-ME-IN-WE-HAVE-NO-DOCS-YET.com"> X-Pack APIs
     * on elastic.co</a> for more information.
     */
    public IndexLifecycleClient indexLifecycle() { return ilmClient; }

    /**
     * Provides methods for accessing the Elastic Licensed Machine Learning APIs that
     * are shipped with the Elastic Stack distribution of Elasticsearch. All of
     * these APIs will 404 if run against the OSS distribution of Elasticsearch.
     * <p>
     * See the <a href="https://www.elastic.co/guide/en/elasticsearch/reference/current/ml-apis.html">
     * Machine Learning APIs on elastic.co</a> for more information.
     *
     * @return the client wrapper for making Machine Learning API calls
     */
    public MachineLearningClient machineLearning() {
        return machineLearningClient;
    }

    /**
     * Executes a bulk request using the Bulk API.
     * See <a href="https://www.elastic.co/guide/en/elasticsearch/reference/current/docs-bulk.html">Bulk API on elastic.co</a>
     * @param bulkRequest the request
     * @param options the request options (e.g. headers), use {@link RequestOptions#DEFAULT} if nothing needs to be customized
     * @return the response
     * @throws IOException in case there is a problem sending the request or parsing back the response
     */
    public final BulkResponse bulk(BulkRequest bulkRequest, RequestOptions options) throws IOException {
        return performRequestAndParseEntity(bulkRequest, RequestConverters::bulk, options, BulkResponse::fromXContent, emptySet());
    }

    /**
     * Asynchronously executes a bulk request using the Bulk API.
     * See <a href="https://www.elastic.co/guide/en/elasticsearch/reference/current/docs-bulk.html">Bulk API on elastic.co</a>
     * @param bulkRequest the request
     * @param options the request options (e.g. headers), use {@link RequestOptions#DEFAULT} if nothing needs to be customized
     * @param listener the listener to be notified upon request completion
     */
    public final void bulkAsync(BulkRequest bulkRequest, RequestOptions options, ActionListener<BulkResponse> listener) {
        performRequestAsyncAndParseEntity(bulkRequest, RequestConverters::bulk, options, BulkResponse::fromXContent, listener, emptySet());
    }

    /**
     * Pings the remote Elasticsearch cluster and returns true if the ping succeeded, false otherwise
     * @param options the request options (e.g. headers), use {@link RequestOptions#DEFAULT} if nothing needs to be customized
     * @return <code>true</code> if the ping succeeded, false otherwise
     * @throws IOException in case there is a problem sending the request
     */
    public final boolean ping(RequestOptions options) throws IOException {
        return performRequest(new MainRequest(), (request) -> RequestConverters.ping(), options, RestHighLevelClient::convertExistsResponse,
                emptySet());
    }

    /**
     * Get the cluster info otherwise provided when sending an HTTP request to '/'
     * @param options the request options (e.g. headers), use {@link RequestOptions#DEFAULT} if nothing needs to be customized
     * @return the response
     * @throws IOException in case there is a problem sending the request or parsing back the response
     */
    public final MainResponse info(RequestOptions options) throws IOException {
        return performRequestAndParseEntity(new MainRequest(), (request) -> RequestConverters.info(), options,
                MainResponse::fromXContent, emptySet());
    }

    /**
     * Retrieves a document by id using the Get API.
     * See <a href="https://www.elastic.co/guide/en/elasticsearch/reference/current/docs-get.html">Get API on elastic.co</a>
     * @param getRequest the request
     * @param options the request options (e.g. headers), use {@link RequestOptions#DEFAULT} if nothing needs to be customized
     * @return the response
     * @throws IOException in case there is a problem sending the request or parsing back the response
     */
    public final GetResponse get(GetRequest getRequest, RequestOptions options) throws IOException {
        return performRequestAndParseEntity(getRequest, RequestConverters::get, options, GetResponse::fromXContent, singleton(404));
    }

    /**
     * Asynchronously retrieves a document by id using the Get API.
     * See <a href="https://www.elastic.co/guide/en/elasticsearch/reference/current/docs-get.html">Get API on elastic.co</a>
     * @param getRequest the request
     * @param options the request options (e.g. headers), use {@link RequestOptions#DEFAULT} if nothing needs to be customized
     * @param listener the listener to be notified upon request completion
     */
    public final void getAsync(GetRequest getRequest, RequestOptions options, ActionListener<GetResponse> listener) {
        performRequestAsyncAndParseEntity(getRequest, RequestConverters::get, options, GetResponse::fromXContent, listener,
                singleton(404));
    }

    /**
     * Retrieves multiple documents by id using the Multi Get API.
     * See <a href="https://www.elastic.co/guide/en/elasticsearch/reference/current/docs-multi-get.html">Multi Get API on elastic.co</a>
     * @param multiGetRequest the request
     * @param options the request options (e.g. headers), use {@link RequestOptions#DEFAULT} if nothing needs to be customized
     * @return the response
     * @throws IOException in case there is a problem sending the request or parsing back the response
     * @deprecated use {@link #mget(MultiGetRequest, RequestOptions)} instead
     */
    @Deprecated
    public final MultiGetResponse multiGet(MultiGetRequest multiGetRequest, RequestOptions options) throws IOException {
        return mget(multiGetRequest, options);
    }


    /**
     * Retrieves multiple documents by id using the Multi Get API.
     * See <a href="https://www.elastic.co/guide/en/elasticsearch/reference/current/docs-multi-get.html">Multi Get API on elastic.co</a>
     * @param multiGetRequest the request
     * @param options the request options (e.g. headers), use {@link RequestOptions#DEFAULT} if nothing needs to be customized
     * @return the response
     * @throws IOException in case there is a problem sending the request or parsing back the response
     */
    public final MultiGetResponse mget(MultiGetRequest multiGetRequest, RequestOptions options) throws IOException {
        return performRequestAndParseEntity(multiGetRequest, RequestConverters::multiGet, options, MultiGetResponse::fromXContent,
                singleton(404));
    }

    /**
     * Asynchronously retrieves multiple documents by id using the Multi Get API.
     * See <a href="https://www.elastic.co/guide/en/elasticsearch/reference/current/docs-multi-get.html">Multi Get API on elastic.co</a>
     * @param multiGetRequest the request
     * @param options the request options (e.g. headers), use {@link RequestOptions#DEFAULT} if nothing needs to be customized
     * @param listener the listener to be notified upon request completion
     * @deprecated use {@link #mgetAsync(MultiGetRequest, RequestOptions, ActionListener)} instead
     */
    @Deprecated
    public final void multiGetAsync(MultiGetRequest multiGetRequest, RequestOptions options, ActionListener<MultiGetResponse> listener) {
        mgetAsync(multiGetRequest, options, listener);
    }

    /**
     * Asynchronously retrieves multiple documents by id using the Multi Get API.
     * See <a href="https://www.elastic.co/guide/en/elasticsearch/reference/current/docs-multi-get.html">Multi Get API on elastic.co</a>
     * @param multiGetRequest the request
     * @param options the request options (e.g. headers), use {@link RequestOptions#DEFAULT} if nothing needs to be customized
     * @param listener the listener to be notified upon request completion
     */
    public final void mgetAsync(MultiGetRequest multiGetRequest, RequestOptions options, ActionListener<MultiGetResponse> listener) {
        performRequestAsyncAndParseEntity(multiGetRequest, RequestConverters::multiGet, options, MultiGetResponse::fromXContent, listener,
                singleton(404));
    }

    /**
     * Checks for the existence of a document. Returns true if it exists, false otherwise.
     * See <a href="https://www.elastic.co/guide/en/elasticsearch/reference/current/docs-get.html">Get API on elastic.co</a>
     * @param getRequest the request
     * @param options the request options (e.g. headers), use {@link RequestOptions#DEFAULT} if nothing needs to be customized
     * @return <code>true</code> if the document exists, <code>false</code> otherwise
     * @throws IOException in case there is a problem sending the request
     */
    public final boolean exists(GetRequest getRequest, RequestOptions options) throws IOException {
        return performRequest(getRequest, RequestConverters::exists, options, RestHighLevelClient::convertExistsResponse, emptySet());
    }

    /**
     * Asynchronously checks for the existence of a document. Returns true if it exists, false otherwise.
     * See <a href="https://www.elastic.co/guide/en/elasticsearch/reference/current/docs-get.html">Get API on elastic.co</a>
     * @param getRequest the request
     * @param options the request options (e.g. headers), use {@link RequestOptions#DEFAULT} if nothing needs to be customized
     * @param listener the listener to be notified upon request completion
     */
    public final void existsAsync(GetRequest getRequest, RequestOptions options, ActionListener<Boolean> listener) {
        performRequestAsync(getRequest, RequestConverters::exists, options, RestHighLevelClient::convertExistsResponse, listener,
                emptySet());
    }

    /**
     * Index a document using the Index API.
     * See <a href="https://www.elastic.co/guide/en/elasticsearch/reference/current/docs-index_.html">Index API on elastic.co</a>
     * @param indexRequest the request
     * @param options the request options (e.g. headers), use {@link RequestOptions#DEFAULT} if nothing needs to be customized
     * @return the response
     * @throws IOException in case there is a problem sending the request or parsing back the response
     */
    public final IndexResponse index(IndexRequest indexRequest, RequestOptions options) throws IOException {
        return performRequestAndParseEntity(indexRequest, RequestConverters::index, options, IndexResponse::fromXContent, emptySet());
    }

    /**
     * Asynchronously index a document using the Index API.
     * See <a href="https://www.elastic.co/guide/en/elasticsearch/reference/current/docs-index_.html">Index API on elastic.co</a>
     * @param indexRequest the request
     * @param options the request options (e.g. headers), use {@link RequestOptions#DEFAULT} if nothing needs to be customized
     * @param listener the listener to be notified upon request completion
     */
    public final void indexAsync(IndexRequest indexRequest, RequestOptions options, ActionListener<IndexResponse> listener) {
        performRequestAsyncAndParseEntity(indexRequest, RequestConverters::index, options, IndexResponse::fromXContent, listener,
                emptySet());
    }

    /**
     * Updates a document using the Update API.
     * See <a href="https://www.elastic.co/guide/en/elasticsearch/reference/current/docs-update.html">Update API on elastic.co</a>
     * @param updateRequest the request
     * @param options the request options (e.g. headers), use {@link RequestOptions#DEFAULT} if nothing needs to be customized
     * @return the response
     * @throws IOException in case there is a problem sending the request or parsing back the response
     */
    public final UpdateResponse update(UpdateRequest updateRequest, RequestOptions options) throws IOException {
        return performRequestAndParseEntity(updateRequest, RequestConverters::update, options, UpdateResponse::fromXContent, emptySet());
    }

    /**
     * Asynchronously updates a document using the Update API.
     * See <a href="https://www.elastic.co/guide/en/elasticsearch/reference/current/docs-update.html">Update API on elastic.co</a>
     * @param updateRequest the request
     * @param options the request options (e.g. headers), use {@link RequestOptions#DEFAULT} if nothing needs to be customized
     * @param listener the listener to be notified upon request completion
     */
    public final void updateAsync(UpdateRequest updateRequest, RequestOptions options, ActionListener<UpdateResponse> listener) {
        performRequestAsyncAndParseEntity(updateRequest, RequestConverters::update, options, UpdateResponse::fromXContent, listener,
                emptySet());
    }

    /**
     * Deletes a document by id using the Delete API.
     * See <a href="https://www.elastic.co/guide/en/elasticsearch/reference/current/docs-delete.html">Delete API on elastic.co</a>
     * @param deleteRequest the reuqest
     * @param options the request options (e.g. headers), use {@link RequestOptions#DEFAULT} if nothing needs to be customized
     * @return the response
     * @throws IOException in case there is a problem sending the request or parsing back the response
     */
    public final DeleteResponse delete(DeleteRequest deleteRequest, RequestOptions options) throws IOException {
        return performRequestAndParseEntity(deleteRequest, RequestConverters::delete, options, DeleteResponse::fromXContent,
                singleton(404));
    }

    /**
     * Asynchronously deletes a document by id using the Delete API.
     * See <a href="https://www.elastic.co/guide/en/elasticsearch/reference/current/docs-delete.html">Delete API on elastic.co</a>
     * @param deleteRequest the request
     * @param options the request options (e.g. headers), use {@link RequestOptions#DEFAULT} if nothing needs to be customized
     * @param listener the listener to be notified upon request completion
     */
    public final void deleteAsync(DeleteRequest deleteRequest, RequestOptions options, ActionListener<DeleteResponse> listener) {
        performRequestAsyncAndParseEntity(deleteRequest, RequestConverters::delete, options, DeleteResponse::fromXContent, listener,
            Collections.singleton(404));
    }

    /**
     * Executes a search request using the Search API.
     * See <a href="https://www.elastic.co/guide/en/elasticsearch/reference/current/search-search.html">Search API on elastic.co</a>
     * @param searchRequest the request
     * @param options the request options (e.g. headers), use {@link RequestOptions#DEFAULT} if nothing needs to be customized
     * @return the response
     * @throws IOException in case there is a problem sending the request or parsing back the response
     */
    public final SearchResponse search(SearchRequest searchRequest, RequestOptions options) throws IOException {
        return performRequestAndParseEntity(searchRequest, RequestConverters::search, options, SearchResponse::fromXContent, emptySet());
    }

    /**
     * Asynchronously executes a search using the Search API.
     * See <a href="https://www.elastic.co/guide/en/elasticsearch/reference/current/search-search.html">Search API on elastic.co</a>
     * @param searchRequest the request
     * @param options the request options (e.g. headers), use {@link RequestOptions#DEFAULT} if nothing needs to be customized
     * @param listener the listener to be notified upon request completion
     */
    public final void searchAsync(SearchRequest searchRequest, RequestOptions options, ActionListener<SearchResponse> listener) {
        performRequestAsyncAndParseEntity(searchRequest, RequestConverters::search, options, SearchResponse::fromXContent, listener,
                emptySet());
    }

    /**
     * Executes a multi search using the msearch API.
     * See <a href="https://www.elastic.co/guide/en/elasticsearch/reference/current/search-multi-search.html">Multi search API on
     * elastic.co</a>
     * @param multiSearchRequest the request
     * @param options the request options (e.g. headers), use {@link RequestOptions#DEFAULT} if nothing needs to be customized
     * @return the response
     * @throws IOException in case there is a problem sending the request or parsing back the response
     * @deprecated use {@link #msearch(MultiSearchRequest, RequestOptions)} instead
     */
    @Deprecated
    public final MultiSearchResponse multiSearch(MultiSearchRequest multiSearchRequest, RequestOptions options) throws IOException {
        return msearch(multiSearchRequest, options);
    }

    /**
     * Executes a multi search using the msearch API.
     * See <a href="https://www.elastic.co/guide/en/elasticsearch/reference/current/search-multi-search.html">Multi search API on
     * elastic.co</a>
     * @param multiSearchRequest the request
     * @param options the request options (e.g. headers), use {@link RequestOptions#DEFAULT} if nothing needs to be customized
     * @return the response
     * @throws IOException in case there is a problem sending the request or parsing back the response
     */
    public final MultiSearchResponse msearch(MultiSearchRequest multiSearchRequest, RequestOptions options) throws IOException {
        return performRequestAndParseEntity(multiSearchRequest, RequestConverters::multiSearch, options, MultiSearchResponse::fromXContext,
                emptySet());
    }

    /**
     * Asynchronously executes a multi search using the msearch API.
     * See <a href="https://www.elastic.co/guide/en/elasticsearch/reference/current/search-multi-search.html">Multi search API on
     * elastic.co</a>
     * @param searchRequest the request
     * @param options the request options (e.g. headers), use {@link RequestOptions#DEFAULT} if nothing needs to be customized
     * @param listener the listener to be notified upon request completion
     * @deprecated use {@link #msearchAsync(MultiSearchRequest, RequestOptions, ActionListener)} instead
     */
    @Deprecated
    public final void multiSearchAsync(MultiSearchRequest searchRequest, RequestOptions options,
                                   ActionListener<MultiSearchResponse> listener) {
        msearchAsync(searchRequest, options, listener);
    }

    /**
     * Asynchronously executes a multi search using the msearch API.
     * See <a href="https://www.elastic.co/guide/en/elasticsearch/reference/current/search-multi-search.html">Multi search API on
     * elastic.co</a>
     * @param searchRequest the request
     * @param options the request options (e.g. headers), use {@link RequestOptions#DEFAULT} if nothing needs to be customized
     * @param listener the listener to be notified upon request completion
     */
    public final void msearchAsync(MultiSearchRequest searchRequest, RequestOptions options,
                                   ActionListener<MultiSearchResponse> listener) {
        performRequestAsyncAndParseEntity(searchRequest, RequestConverters::multiSearch, options, MultiSearchResponse::fromXContext,
                listener, emptySet());
    }

    /**
     * Executes a search using the Search Scroll API.
     * See <a href="https://www.elastic.co/guide/en/elasticsearch/reference/current/search-request-scroll.html">Search Scroll
     * API on elastic.co</a>
     * @param searchScrollRequest the request
     * @param options the request options (e.g. headers), use {@link RequestOptions#DEFAULT} if nothing needs to be customized
     * @return the response
     * @throws IOException in case there is a problem sending the request or parsing back the response
     * @deprecated use {@link #scroll(SearchScrollRequest, RequestOptions)} instead
     */
    @Deprecated
    public final SearchResponse searchScroll(SearchScrollRequest searchScrollRequest, RequestOptions options) throws IOException {
        return scroll(searchScrollRequest, options);
    }

    /**
     * Executes a search using the Search Scroll API.
     * See <a href="https://www.elastic.co/guide/en/elasticsearch/reference/current/search-request-scroll.html">Search Scroll
     * API on elastic.co</a>
     * @param searchScrollRequest the request
     * @param options the request options (e.g. headers), use {@link RequestOptions#DEFAULT} if nothing needs to be customized
     * @return the response
     * @throws IOException in case there is a problem sending the request or parsing back the response
     */
    public final SearchResponse scroll(SearchScrollRequest searchScrollRequest, RequestOptions options) throws IOException {
        return performRequestAndParseEntity(searchScrollRequest, RequestConverters::searchScroll, options, SearchResponse::fromXContent,
                emptySet());
    }

    /**
     * Asynchronously executes a search using the Search Scroll API.
     * See <a href="https://www.elastic.co/guide/en/elasticsearch/reference/current/search-request-scroll.html">Search Scroll
     * API on elastic.co</a>
     * @param searchScrollRequest the request
     * @param options the request options (e.g. headers), use {@link RequestOptions#DEFAULT} if nothing needs to be customized
     * @param listener the listener to be notified upon request completion
     * @deprecated use {@link #scrollAsync(SearchScrollRequest, RequestOptions, ActionListener)} instead
     */
    @Deprecated
    public final void searchScrollAsync(SearchScrollRequest searchScrollRequest, RequestOptions options,
                                  ActionListener<SearchResponse> listener) {
        scrollAsync(searchScrollRequest, options, listener);
    }

    /**
     * Asynchronously executes a search using the Search Scroll API.
     * See <a href="https://www.elastic.co/guide/en/elasticsearch/reference/current/search-request-scroll.html">Search Scroll
     * API on elastic.co</a>
     * @param searchScrollRequest the request
     * @param options the request options (e.g. headers), use {@link RequestOptions#DEFAULT} if nothing needs to be customized
     * @param listener the listener to be notified upon request completion
     */
    public final void scrollAsync(SearchScrollRequest searchScrollRequest, RequestOptions options,
                                  ActionListener<SearchResponse> listener) {
        performRequestAsyncAndParseEntity(searchScrollRequest, RequestConverters::searchScroll, options, SearchResponse::fromXContent,
                listener, emptySet());
    }

    /**
     * Clears one or more scroll ids using the Clear Scroll API.
     * See <a href="https://www.elastic.co/guide/en/elasticsearch/reference/current/search-request-scroll.html#_clear_scroll_api">
     * Clear Scroll API on elastic.co</a>
     * @param clearScrollRequest the request
     * @param options the request options (e.g. headers), use {@link RequestOptions#DEFAULT} if nothing needs to be customized
     * @return the response
     * @throws IOException in case there is a problem sending the request or parsing back the response
     */
    public final ClearScrollResponse clearScroll(ClearScrollRequest clearScrollRequest, RequestOptions options) throws IOException {
        return performRequestAndParseEntity(clearScrollRequest, RequestConverters::clearScroll, options, ClearScrollResponse::fromXContent,
                emptySet());
    }

    /**
     * Asynchronously clears one or more scroll ids using the Clear Scroll API.
     * See <a href="https://www.elastic.co/guide/en/elasticsearch/reference/current/search-request-scroll.html#_clear_scroll_api">
     * Clear Scroll API on elastic.co</a>
     * @param clearScrollRequest the reuqest
     * @param options the request options (e.g. headers), use {@link RequestOptions#DEFAULT} if nothing needs to be customized
     * @param listener the listener to be notified upon request completion
     */
    public final void clearScrollAsync(ClearScrollRequest clearScrollRequest, RequestOptions options,
                                       ActionListener<ClearScrollResponse> listener) {
        performRequestAsyncAndParseEntity(clearScrollRequest, RequestConverters::clearScroll, options, ClearScrollResponse::fromXContent,
                listener, emptySet());
    }

    /**
     * Executes a request using the Search Template API.
     * See <a href="https://www.elastic.co/guide/en/elasticsearch/reference/current/search-template.html">Search Template API
     * on elastic.co</a>.
     * @param searchTemplateRequest the request
     * @param options the request options (e.g. headers), use {@link RequestOptions#DEFAULT} if nothing needs to be customized
     * @return the response
     * @throws IOException in case there is a problem sending the request or parsing back the response
     */
    public final SearchTemplateResponse searchTemplate(SearchTemplateRequest searchTemplateRequest,
                                                       RequestOptions options) throws IOException {
        return performRequestAndParseEntity(searchTemplateRequest, RequestConverters::searchTemplate, options,
            SearchTemplateResponse::fromXContent, emptySet());
    }

    /**
     * Asynchronously executes a request using the Search Template API.
     *
     * See <a href="https://www.elastic.co/guide/en/elasticsearch/reference/current/search-template.html">Search Template API
     * on elastic.co</a>.
     */
    public final void searchTemplateAsync(SearchTemplateRequest searchTemplateRequest, RequestOptions options,
                                          ActionListener<SearchTemplateResponse> listener) {
        performRequestAsyncAndParseEntity(searchTemplateRequest, RequestConverters::searchTemplate, options,
            SearchTemplateResponse::fromXContent, listener, emptySet());
    }

    /**
     * Executes a request using the Explain API.
     * See <a href="https://www.elastic.co/guide/en/elasticsearch/reference/current/search-explain.html">Explain API on elastic.co</a>
     * @param explainRequest the request
     * @param options the request options (e.g. headers), use {@link RequestOptions#DEFAULT} if nothing needs to be customized
     * @return the response
     * @throws IOException in case there is a problem sending the request or parsing back the response
     */
    public final ExplainResponse explain(ExplainRequest explainRequest, RequestOptions options) throws IOException {
        return performRequest(explainRequest, RequestConverters::explain, options,
            response -> {
                CheckedFunction<XContentParser, ExplainResponse, IOException> entityParser =
                    parser -> ExplainResponse.fromXContent(parser, convertExistsResponse(response));
                return parseEntity(response.getEntity(), entityParser);
            },
            singleton(404));
    }

    /**
     * Asynchronously executes a request using the Explain API.
     *
     * See <a href="https://www.elastic.co/guide/en/elasticsearch/reference/current/search-explain.html">Explain API on elastic.co</a>
     * @param explainRequest the request
     * @param options the request options (e.g. headers), use {@link RequestOptions#DEFAULT} if nothing needs to be customized
     * @param listener the listener to be notified upon request completion
     */
    public final void explainAsync(ExplainRequest explainRequest, RequestOptions options, ActionListener<ExplainResponse> listener) {
        performRequestAsync(explainRequest, RequestConverters::explain, options,
            response -> {
                CheckedFunction<XContentParser, ExplainResponse, IOException> entityParser =
                    parser -> ExplainResponse.fromXContent(parser, convertExistsResponse(response));
                return parseEntity(response.getEntity(), entityParser);
            },
            listener, singleton(404));
    }

    /**
     * Executes a request using the Ranking Evaluation API.
     * See <a href="https://www.elastic.co/guide/en/elasticsearch/reference/current/search-rank-eval.html">Ranking Evaluation API
     * on elastic.co</a>
     * @param rankEvalRequest the request
     * @param options the request options (e.g. headers), use {@link RequestOptions#DEFAULT} if nothing needs to be customized
     * @return the response
     * @throws IOException in case there is a problem sending the request or parsing back the response
     */
    public final RankEvalResponse rankEval(RankEvalRequest rankEvalRequest, RequestOptions options) throws IOException {
        return performRequestAndParseEntity(rankEvalRequest, RequestConverters::rankEval, options, RankEvalResponse::fromXContent,
                emptySet());
    }


    /**
     * Executes a request using the Multi Search Template API.
     *
     * See <a href="https://www.elastic.co/guide/en/elasticsearch/reference/current/multi-search-template.html">Multi Search Template API
     * on elastic.co</a>.
     */
    public final MultiSearchTemplateResponse msearchTemplate(MultiSearchTemplateRequest multiSearchTemplateRequest,
                                                             RequestOptions options) throws IOException {
        return performRequestAndParseEntity(multiSearchTemplateRequest, RequestConverters::multiSearchTemplate,
                options, MultiSearchTemplateResponse::fromXContext, emptySet());
    }

    /**
     * Asynchronously executes a request using the Multi Search Template API
     *
     * See <a href="https://www.elastic.co/guide/en/elasticsearch/reference/current/multi-search-template.html">Multi Search Template API
     * on elastic.co</a>.
     */
    public final void msearchTemplateAsync(MultiSearchTemplateRequest multiSearchTemplateRequest,
                                           RequestOptions options,
                                           ActionListener<MultiSearchTemplateResponse> listener) {
        performRequestAsyncAndParseEntity(multiSearchTemplateRequest, RequestConverters::multiSearchTemplate,
            options, MultiSearchTemplateResponse::fromXContext, listener, emptySet());
    }

    /**
     * Asynchronously executes a request using the Ranking Evaluation API.
     * See <a href="https://www.elastic.co/guide/en/elasticsearch/reference/current/search-rank-eval.html">Ranking Evaluation API
     * on elastic.co</a>
     * @param rankEvalRequest the request
     * @param options the request options (e.g. headers), use {@link RequestOptions#DEFAULT} if nothing needs to be customized
     * @param listener the listener to be notified upon request completion
     */
    public final void rankEvalAsync(RankEvalRequest rankEvalRequest, RequestOptions options,  ActionListener<RankEvalResponse> listener) {
        performRequestAsyncAndParseEntity(rankEvalRequest, RequestConverters::rankEval, options,  RankEvalResponse::fromXContent, listener,
                emptySet());
    }

    /**
     * Executes a request using the Field Capabilities API.
     * See <a href="https://www.elastic.co/guide/en/elasticsearch/reference/current/search-field-caps.html">Field Capabilities API
     * on elastic.co</a>.
     * @param fieldCapabilitiesRequest the request
     * @param options the request options (e.g. headers), use {@link RequestOptions#DEFAULT} if nothing needs to be customized
     * @return the response
     * @throws IOException in case there is a problem sending the request or parsing back the response
     */
    public final FieldCapabilitiesResponse fieldCaps(FieldCapabilitiesRequest fieldCapabilitiesRequest,
                                                     RequestOptions options) throws IOException {
        return performRequestAndParseEntity(fieldCapabilitiesRequest, RequestConverters::fieldCaps, options,
            FieldCapabilitiesResponse::fromXContent, emptySet());
    }

    /**
     * Get stored script by id.
     * See <a href="https://www.elastic.co/guide/en/elasticsearch/reference/current/modules-scripting-using.html">
     *     How to use scripts on elastic.co</a>
     * @param request the request
     * @param options the request options (e.g. headers), use {@link RequestOptions#DEFAULT} if nothing needs to be customized
     * @return the response
     * @throws IOException in case there is a problem sending the request or parsing back the response
     */
    public GetStoredScriptResponse getScript(GetStoredScriptRequest request, RequestOptions options) throws IOException {
        return performRequestAndParseEntity(request, RequestConverters::getScript, options,
            GetStoredScriptResponse::fromXContent, emptySet());
    }

    /**
     * Asynchronously get stored script by id.
     * See <a href="https://www.elastic.co/guide/en/elasticsearch/reference/current/modules-scripting-using.html">
     *     How to use scripts on elastic.co</a>
     * @param request the request
     * @param options the request options (e.g. headers), use {@link RequestOptions#DEFAULT} if nothing needs to be customized
     * @param listener the listener to be notified upon request completion
     */
    public void getScriptAsync(GetStoredScriptRequest request, RequestOptions options,
                               ActionListener<GetStoredScriptResponse> listener) {
        performRequestAsyncAndParseEntity(request, RequestConverters::getScript, options,
            GetStoredScriptResponse::fromXContent, listener, emptySet());
    }

    /**
     * Delete stored script by id.
     * See <a href="https://www.elastic.co/guide/en/elasticsearch/reference/current/modules-scripting-using.html">
     *     How to use scripts on elastic.co</a>
     * @param request the request
     * @param options the request options (e.g. headers), use {@link RequestOptions#DEFAULT} if nothing needs to be customized
     * @return the response
     * @throws IOException in case there is a problem sending the request or parsing back the response
     */
    public DeleteStoredScriptResponse deleteScript(DeleteStoredScriptRequest request, RequestOptions options) throws IOException {
        return performRequestAndParseEntity(request, RequestConverters::deleteScript, options,
            DeleteStoredScriptResponse::fromXContent, emptySet());
    }

    /**
     * Asynchronously delete stored script by id.
     * See <a href="https://www.elastic.co/guide/en/elasticsearch/reference/current/modules-scripting-using.html">
     *     How to use scripts on elastic.co</a>
     * @param request the request
     * @param options the request options (e.g. headers), use {@link RequestOptions#DEFAULT} if nothing needs to be customized
     * @param listener the listener to be notified upon request completion
     */
    public void deleteScriptAsync(DeleteStoredScriptRequest request, RequestOptions options,
                                  ActionListener<DeleteStoredScriptResponse> listener) {
        performRequestAsyncAndParseEntity(request, RequestConverters::deleteScript, options,
            DeleteStoredScriptResponse::fromXContent, listener, emptySet());
    }

    /**
     * Asynchronously executes a request using the Field Capabilities API.
     * See <a href="https://www.elastic.co/guide/en/elasticsearch/reference/current/search-field-caps.html">Field Capabilities API
     * on elastic.co</a>.
     * @param fieldCapabilitiesRequest the request
     * @param options the request options (e.g. headers), use {@link RequestOptions#DEFAULT} if nothing needs to be customized
     * @param listener the listener to be notified upon request completion
     */
    public final void fieldCapsAsync(FieldCapabilitiesRequest fieldCapabilitiesRequest, RequestOptions options,
                                     ActionListener<FieldCapabilitiesResponse> listener) {
        performRequestAsyncAndParseEntity(fieldCapabilitiesRequest, RequestConverters::fieldCaps, options,
            FieldCapabilitiesResponse::fromXContent, listener, emptySet());
    }

    protected final <Req extends ActionRequest, Resp> Resp performRequestAndParseEntity(Req request,
                                                                            CheckedFunction<Req, Request, IOException> requestConverter,
                                                                            RequestOptions options,
                                                                            CheckedFunction<XContentParser, Resp, IOException> entityParser,
                                                                            Set<Integer> ignores) throws IOException {
        return performRequest(request, requestConverter, options,
                response -> parseEntity(response.getEntity(), entityParser), ignores);
    }

    protected final <Req extends ActionRequest, Resp> Resp performRequest(Req request,
                                                          CheckedFunction<Req, Request, IOException> requestConverter,
                                                          RequestOptions options,
                                                          CheckedFunction<Response, Resp, IOException> responseConverter,
                                                          Set<Integer> ignores) throws IOException {
        ActionRequestValidationException validationException = request.validate();
        if (validationException != null) {
            throw validationException;
        }
        Request req = requestConverter.apply(request);
        req.setOptions(options);
        Response response;
        try {
            response = client.performRequest(req);
        } catch (ResponseException e) {
            if (ignores.contains(e.getResponse().getStatusLine().getStatusCode())) {
                try {
                    return responseConverter.apply(e.getResponse());
                } catch (Exception innerException) {
                    // the exception is ignored as we now try to parse the response as an error.
                    // this covers cases like get where 404 can either be a valid document not found response,
                    // or an error for which parsing is completely different. We try to consider the 404 response as a valid one
                    // first. If parsing of the response breaks, we fall back to parsing it as an error.
                    throw parseResponseException(e);
                }
            }
            throw parseResponseException(e);
        }

        try {
            return responseConverter.apply(response);
        } catch(Exception e) {
            throw new IOException("Unable to parse response body for " + response, e);
        }
    }

    protected final <Req extends ActionRequest, Resp> void performRequestAsyncAndParseEntity(Req request,
                                                                 CheckedFunction<Req, Request, IOException> requestConverter,
                                                                 RequestOptions options,
                                                                 CheckedFunction<XContentParser, Resp, IOException> entityParser,
                                                                 ActionListener<Resp> listener, Set<Integer> ignores) {
        performRequestAsync(request, requestConverter, options,
                response -> parseEntity(response.getEntity(), entityParser), listener, ignores);
    }

    protected final <Req extends ActionRequest, Resp> void performRequestAsync(Req request,
                                                               CheckedFunction<Req, Request, IOException> requestConverter,
                                                               RequestOptions options,
                                                               CheckedFunction<Response, Resp, IOException> responseConverter,
                                                               ActionListener<Resp> listener, Set<Integer> ignores) {
        ActionRequestValidationException validationException = request.validate();
        if (validationException != null) {
            listener.onFailure(validationException);
            return;
        }
        Request req;
        try {
            req = requestConverter.apply(request);
        } catch (Exception e) {
            listener.onFailure(e);
            return;
        }
        req.setOptions(options);

        ResponseListener responseListener = wrapResponseListener(responseConverter, listener, ignores);
        client.performRequestAsync(req, responseListener);
    }

    final <Resp> ResponseListener wrapResponseListener(CheckedFunction<Response, Resp, IOException> responseConverter,
                                                        ActionListener<Resp> actionListener, Set<Integer> ignores) {
        return new ResponseListener() {
            @Override
            public void onSuccess(Response response) {
                try {
                    actionListener.onResponse(responseConverter.apply(response));
                } catch(Exception e) {
                    IOException ioe = new IOException("Unable to parse response body for " + response, e);
                    onFailure(ioe);
                }
            }

            @Override
            public void onFailure(Exception exception) {
                if (exception instanceof ResponseException) {
                    ResponseException responseException = (ResponseException) exception;
                    Response response = responseException.getResponse();
                    if (ignores.contains(response.getStatusLine().getStatusCode())) {
                        try {
                            actionListener.onResponse(responseConverter.apply(response));
                        } catch (Exception innerException) {
                            // the exception is ignored as we now try to parse the response as an error.
                            // this covers cases like get where 404 can either be a valid document not found response,
                            // or an error for which parsing is completely different. We try to consider the 404 response as a valid one
                            // first. If parsing of the response breaks, we fall back to parsing it as an error.
                            actionListener.onFailure(parseResponseException(responseException));
                        }
                    } else {
                        actionListener.onFailure(parseResponseException(responseException));
                    }
                } else {
                    actionListener.onFailure(exception);
                }
            }
        };
    }

    /**
     * Converts a {@link ResponseException} obtained from the low level REST client into an {@link ElasticsearchException}.
     * If a response body was returned, tries to parse it as an error returned from Elasticsearch.
     * If no response body was returned or anything goes wrong while parsing the error, returns a new {@link ElasticsearchStatusException}
     * that wraps the original {@link ResponseException}. The potential exception obtained while parsing is added to the returned
     * exception as a suppressed exception. This method is guaranteed to not throw any exception eventually thrown while parsing.
     */
    protected final ElasticsearchStatusException parseResponseException(ResponseException responseException) {
        Response response = responseException.getResponse();
        HttpEntity entity = response.getEntity();
        ElasticsearchStatusException elasticsearchException;
        if (entity == null) {
            elasticsearchException = new ElasticsearchStatusException(
                    responseException.getMessage(), RestStatus.fromCode(response.getStatusLine().getStatusCode()), responseException);
        } else {
            try {
                elasticsearchException = parseEntity(entity, BytesRestResponse::errorFromXContent);
                elasticsearchException.addSuppressed(responseException);
            } catch (Exception e) {
                RestStatus restStatus = RestStatus.fromCode(response.getStatusLine().getStatusCode());
                elasticsearchException = new ElasticsearchStatusException("Unable to parse response body", restStatus, responseException);
                elasticsearchException.addSuppressed(e);
            }
        }
        return elasticsearchException;
    }

    protected final <Resp> Resp parseEntity(final HttpEntity entity,
                                      final CheckedFunction<XContentParser, Resp, IOException> entityParser) throws IOException {
        if (entity == null) {
            throw new IllegalStateException("Response body expected but not returned");
        }
        if (entity.getContentType() == null) {
            throw new IllegalStateException("Elasticsearch didn't return the [Content-Type] header, unable to parse response body");
        }
        XContentType xContentType = XContentType.fromMediaTypeOrFormat(entity.getContentType().getValue());
        if (xContentType == null) {
            throw new IllegalStateException("Unsupported Content-Type: " + entity.getContentType().getValue());
        }
        try (XContentParser parser = xContentType.xContent().createParser(registry, DEPRECATION_HANDLER, entity.getContent())) {
            return entityParser.apply(parser);
        }
    }

    private static RequestOptions optionsForHeaders(Header[] headers) {
        RequestOptions.Builder options = RequestOptions.DEFAULT.toBuilder();
        for (Header header : headers) {
            Objects.requireNonNull(header, "header cannot be null");
            options.addHeader(header.getName(), header.getValue());
        }
        return options.build();
    }

    static boolean convertExistsResponse(Response response) {
        return response.getStatusLine().getStatusCode() == 200;
    }

    /**
     * Ignores deprecation warnings. This is appropriate because it is only
     * used to parse responses from Elasticsearch. Any deprecation warnings
     * emitted there just mean that you are talking to an old version of
     * Elasticsearch. There isn't anything you can do about the deprecation.
     */
    private static final DeprecationHandler DEPRECATION_HANDLER = new DeprecationHandler() {
        @Override
        public void usedDeprecatedName(String usedName, String modernName) {}
        @Override
        public void usedDeprecatedField(String usedName, String replacedWith) {}
    };

    static List<NamedXContentRegistry.Entry> getDefaultNamedXContents() {
        Map<String, ContextParser<Object, ? extends Aggregation>> map = new HashMap<>();
        map.put(CardinalityAggregationBuilder.NAME, (p, c) -> ParsedCardinality.fromXContent(p, (String) c));
        map.put(InternalHDRPercentiles.NAME, (p, c) -> ParsedHDRPercentiles.fromXContent(p, (String) c));
        map.put(InternalHDRPercentileRanks.NAME, (p, c) -> ParsedHDRPercentileRanks.fromXContent(p, (String) c));
        map.put(InternalTDigestPercentiles.NAME, (p, c) -> ParsedTDigestPercentiles.fromXContent(p, (String) c));
        map.put(InternalTDigestPercentileRanks.NAME, (p, c) -> ParsedTDigestPercentileRanks.fromXContent(p, (String) c));
        map.put(PercentilesBucketPipelineAggregationBuilder.NAME, (p, c) -> ParsedPercentilesBucket.fromXContent(p, (String) c));
        map.put(MinAggregationBuilder.NAME, (p, c) -> ParsedMin.fromXContent(p, (String) c));
        map.put(MaxAggregationBuilder.NAME, (p, c) -> ParsedMax.fromXContent(p, (String) c));
        map.put(SumAggregationBuilder.NAME, (p, c) -> ParsedSum.fromXContent(p, (String) c));
        map.put(AvgAggregationBuilder.NAME, (p, c) -> ParsedAvg.fromXContent(p, (String) c));
        map.put(ValueCountAggregationBuilder.NAME, (p, c) -> ParsedValueCount.fromXContent(p, (String) c));
        map.put(InternalSimpleValue.NAME, (p, c) -> ParsedSimpleValue.fromXContent(p, (String) c));
        map.put(DerivativePipelineAggregationBuilder.NAME, (p, c) -> ParsedDerivative.fromXContent(p, (String) c));
        map.put(InternalBucketMetricValue.NAME, (p, c) -> ParsedBucketMetricValue.fromXContent(p, (String) c));
        map.put(StatsAggregationBuilder.NAME, (p, c) -> ParsedStats.fromXContent(p, (String) c));
        map.put(StatsBucketPipelineAggregationBuilder.NAME, (p, c) -> ParsedStatsBucket.fromXContent(p, (String) c));
        map.put(ExtendedStatsAggregationBuilder.NAME, (p, c) -> ParsedExtendedStats.fromXContent(p, (String) c));
        map.put(ExtendedStatsBucketPipelineAggregationBuilder.NAME,
                (p, c) -> ParsedExtendedStatsBucket.fromXContent(p, (String) c));
        map.put(GeoBoundsAggregationBuilder.NAME, (p, c) -> ParsedGeoBounds.fromXContent(p, (String) c));
        map.put(GeoCentroidAggregationBuilder.NAME, (p, c) -> ParsedGeoCentroid.fromXContent(p, (String) c));
        map.put(HistogramAggregationBuilder.NAME, (p, c) -> ParsedHistogram.fromXContent(p, (String) c));
        map.put(DateHistogramAggregationBuilder.NAME, (p, c) -> ParsedDateHistogram.fromXContent(p, (String) c));
        map.put(AutoDateHistogramAggregationBuilder.NAME, (p, c) -> ParsedAutoDateHistogram.fromXContent(p, (String) c));
        map.put(StringTerms.NAME, (p, c) -> ParsedStringTerms.fromXContent(p, (String) c));
        map.put(LongTerms.NAME, (p, c) -> ParsedLongTerms.fromXContent(p, (String) c));
        map.put(DoubleTerms.NAME, (p, c) -> ParsedDoubleTerms.fromXContent(p, (String) c));
        map.put(MissingAggregationBuilder.NAME, (p, c) -> ParsedMissing.fromXContent(p, (String) c));
        map.put(NestedAggregationBuilder.NAME, (p, c) -> ParsedNested.fromXContent(p, (String) c));
        map.put(ReverseNestedAggregationBuilder.NAME, (p, c) -> ParsedReverseNested.fromXContent(p, (String) c));
        map.put(GlobalAggregationBuilder.NAME, (p, c) -> ParsedGlobal.fromXContent(p, (String) c));
        map.put(FilterAggregationBuilder.NAME, (p, c) -> ParsedFilter.fromXContent(p, (String) c));
        map.put(InternalSampler.PARSER_NAME, (p, c) -> ParsedSampler.fromXContent(p, (String) c));
        map.put(GeoGridAggregationBuilder.NAME, (p, c) -> ParsedGeoHashGrid.fromXContent(p, (String) c));
        map.put(RangeAggregationBuilder.NAME, (p, c) -> ParsedRange.fromXContent(p, (String) c));
        map.put(DateRangeAggregationBuilder.NAME, (p, c) -> ParsedDateRange.fromXContent(p, (String) c));
        map.put(GeoDistanceAggregationBuilder.NAME, (p, c) -> ParsedGeoDistance.fromXContent(p, (String) c));
        map.put(FiltersAggregationBuilder.NAME, (p, c) -> ParsedFilters.fromXContent(p, (String) c));
        map.put(AdjacencyMatrixAggregationBuilder.NAME, (p, c) -> ParsedAdjacencyMatrix.fromXContent(p, (String) c));
        map.put(SignificantLongTerms.NAME, (p, c) -> ParsedSignificantLongTerms.fromXContent(p, (String) c));
        map.put(SignificantStringTerms.NAME, (p, c) -> ParsedSignificantStringTerms.fromXContent(p, (String) c));
        map.put(ScriptedMetricAggregationBuilder.NAME, (p, c) -> ParsedScriptedMetric.fromXContent(p, (String) c));
        map.put(IpRangeAggregationBuilder.NAME, (p, c) -> ParsedBinaryRange.fromXContent(p, (String) c));
        map.put(TopHitsAggregationBuilder.NAME, (p, c) -> ParsedTopHits.fromXContent(p, (String) c));
        map.put(CompositeAggregationBuilder.NAME, (p, c) -> ParsedComposite.fromXContent(p, (String) c));
        List<NamedXContentRegistry.Entry> entries = map.entrySet().stream()
                .map(entry -> new NamedXContentRegistry.Entry(Aggregation.class, new ParseField(entry.getKey()), entry.getValue()))
                .collect(Collectors.toList());
        entries.add(new NamedXContentRegistry.Entry(Suggest.Suggestion.class, new ParseField(TermSuggestionBuilder.SUGGESTION_NAME),
                (parser, context) -> TermSuggestion.fromXContent(parser, (String)context)));
        entries.add(new NamedXContentRegistry.Entry(Suggest.Suggestion.class, new ParseField(PhraseSuggestionBuilder.SUGGESTION_NAME),
                (parser, context) -> PhraseSuggestion.fromXContent(parser, (String)context)));
        entries.add(new NamedXContentRegistry.Entry(Suggest.Suggestion.class, new ParseField(CompletionSuggestionBuilder.SUGGESTION_NAME),
                (parser, context) -> CompletionSuggestion.fromXContent(parser, (String)context)));
        return entries;
    }

    /**
     * Loads and returns the {@link NamedXContentRegistry.Entry} parsers provided by plugins.
     */
    static List<NamedXContentRegistry.Entry> getProvidedNamedXContents() {
        List<NamedXContentRegistry.Entry> entries = new ArrayList<>();
        for (NamedXContentProvider service : ServiceLoader.load(NamedXContentProvider.class)) {
            entries.addAll(service.getNamedXContentParsers());
        }
        return entries;
    }
}<|MERGE_RESOLUTION|>--- conflicted
+++ resolved
@@ -210,11 +210,8 @@
     private final XPackClient xPackClient = new XPackClient(this);
     private final WatcherClient watcherClient = new WatcherClient(this);
     private final LicenseClient licenseClient = new LicenseClient(this);
-<<<<<<< HEAD
+    private final MachineLearningClient machineLearningClient = new MachineLearningClient(this);
     private final IndexLifecycleClient ilmClient = new IndexLifecycleClient(this);
-=======
-    private final MachineLearningClient machineLearningClient = new MachineLearningClient(this);
->>>>>>> 7a1bbbc5
 
     /**
      * Creates a {@link RestHighLevelClient} given the low level {@link RestClientBuilder} that allows to build the
@@ -337,7 +334,7 @@
      * Licensing APIs on elastic.co</a> for more information.
      */
     public LicenseClient license() { return licenseClient; }
-    
+
     /**
      * A wrapper for the {@link RestHighLevelClient} that provides methods for
      * accessing the Elastic Index Lifecycle APIs.
