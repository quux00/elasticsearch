--- conflicted
+++ resolved
@@ -16,20 +16,13 @@
 
 import java.util.Map;
 import java.util.Set;
-<<<<<<< HEAD
 
 import static org.elasticsearch.search.fetch.subphase.highlight.DefaultHighlighter.UNIFIED_HIGHLIGHTER_MATCHED_FIELDS;
-=======
->>>>>>> 56c28359
 
 public class RestFeatures implements FeatureSpecification {
     @Override
     public Set<NodeFeature> getFeatures() {
-<<<<<<< HEAD
-        return Set.of(UNIFIED_HIGHLIGHTER_MATCHED_FIELDS);
-=======
-        return Set.of(RestNodesCapabilitiesAction.CAPABILITIES_ACTION);
->>>>>>> 56c28359
+        return Set.of(RestNodesCapabilitiesAction.CAPABILITIES_ACTION, UNIFIED_HIGHLIGHTER_MATCHED_FIELDS);
     }
 
     @Override
