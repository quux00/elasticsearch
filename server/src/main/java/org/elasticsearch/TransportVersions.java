--- conflicted
+++ resolved
@@ -183,12 +183,9 @@
     public static final TransportVersion HOT_THREADS_AS_BYTES = def(8_571_00_0);
     public static final TransportVersion ML_INFERENCE_REQUEST_INPUT_TYPE_ADDED = def(8_572_00_0);
     public static final TransportVersion ESQL_ENRICH_POLICY_CCQ_MODE = def(8_573_00_0);
-<<<<<<< HEAD
-    public static final TransportVersion RESOLVE_CLUSTER_ENDPOINT_ADDED = def(8_574_00_0);
-=======
     public static final TransportVersion DATE_HISTOGRAM_SUPPORT_DOWNSAMPLED_TZ = def(8_574_00_0);
->>>>>>> 9cc331c7
-
+    public static final TransportVersion RESOLVE_CLUSTER_ENDPOINT_ADDED = def(8_575_00_0);
+    
     /*
      * STOP! READ THIS FIRST! No, really,
      *        ____ _____ ___  ____  _        ____  _____    _    ____    _____ _   _ ___ ____    _____ ___ ____  ____ _____ _
