/*
 * Copyright Elasticsearch B.V. and/or licensed to Elasticsearch B.V. under one
 * or more contributor license agreements. Licensed under the "Elastic License
 * 2.0", the "GNU Affero General Public License v3.0 only", and the "Server Side
 * Public License v 1"; you may not use this file except in compliance with, at
 * your election, the "Elastic License 2.0", the "GNU Affero General Public
 * License v3.0 only", or the "Server Side Public License, v 1".
 */

package org.elasticsearch;

import org.elasticsearch.core.Assertions;
import org.elasticsearch.core.UpdateForV9;

import java.lang.reflect.Field;
import java.util.Collection;
import java.util.Collections;
import java.util.HashMap;
import java.util.Map;
import java.util.NavigableMap;
import java.util.Set;
import java.util.TreeMap;
import java.util.TreeSet;
import java.util.function.IntFunction;

/**
 * <p>Transport version is used to coordinate compatible wire protocol communication between nodes, at a fine-grained level.  This replaces
 * and supersedes the old Version constants.</p>
 *
 * <p>Before adding a new version constant, please read the block comment at the end of the list of constants.</p>
 */
public class TransportVersions {

    /*
     * NOTE: IntelliJ lies!
     * This map is used during class construction, referenced by the registerTransportVersion method.
     * When all the transport version constants have been registered, the map is cleared & never touched again.
     */
    static TreeSet<Integer> IDS = new TreeSet<>();

    static TransportVersion def(int id) {
        if (IDS == null) throw new IllegalStateException("The IDS map needs to be present to call this method");

        if (IDS.add(id) == false) {
            throw new IllegalArgumentException("Version id " + id + " defined twice");
        }
        if (id < IDS.last()) {
            throw new IllegalArgumentException("Version id " + id + " is not defined in the right location. Keep constants sorted");
        }
        return new TransportVersion(id);
    }

    @UpdateForV9 // remove the transport versions with which v9 will not need to interact
    public static final TransportVersion ZERO = def(0);
    public static final TransportVersion V_7_0_0 = def(7_00_00_99);
    public static final TransportVersion V_7_0_1 = def(7_00_01_99);
    public static final TransportVersion V_7_1_0 = def(7_01_00_99);
    public static final TransportVersion V_7_2_0 = def(7_02_00_99);
    public static final TransportVersion V_7_2_1 = def(7_02_01_99);
    public static final TransportVersion V_7_3_0 = def(7_03_00_99);
    public static final TransportVersion V_7_3_2 = def(7_03_02_99);
    public static final TransportVersion V_7_4_0 = def(7_04_00_99);
    public static final TransportVersion V_7_5_0 = def(7_05_00_99);
    public static final TransportVersion V_7_6_0 = def(7_06_00_99);
    public static final TransportVersion V_7_7_0 = def(7_07_00_99);
    public static final TransportVersion V_7_8_0 = def(7_08_00_99);
    public static final TransportVersion V_7_8_1 = def(7_08_01_99);
    public static final TransportVersion V_7_9_0 = def(7_09_00_99);
    public static final TransportVersion V_7_10_0 = def(7_10_00_99);
    public static final TransportVersion V_7_10_1 = def(7_10_01_99);
    public static final TransportVersion V_7_11_0 = def(7_11_00_99);
    public static final TransportVersion V_7_12_0 = def(7_12_00_99);
    public static final TransportVersion V_7_13_0 = def(7_13_00_99);
    public static final TransportVersion V_7_14_0 = def(7_14_00_99);
    public static final TransportVersion V_7_15_0 = def(7_15_00_99);
    public static final TransportVersion V_7_15_1 = def(7_15_01_99);
    public static final TransportVersion V_7_16_0 = def(7_16_00_99);
    public static final TransportVersion V_7_17_0 = def(7_17_00_99);
    public static final TransportVersion V_7_17_1 = def(7_17_01_99);
    public static final TransportVersion V_7_17_8 = def(7_17_08_99);
    public static final TransportVersion V_8_0_0 = def(8_00_00_99);
    public static final TransportVersion V_8_1_0 = def(8_01_00_99);
    public static final TransportVersion V_8_2_0 = def(8_02_00_99);
    public static final TransportVersion V_8_3_0 = def(8_03_00_99);
    public static final TransportVersion V_8_4_0 = def(8_04_00_99);
    public static final TransportVersion V_8_5_0 = def(8_05_00_99);
    public static final TransportVersion V_8_6_0 = def(8_06_00_99);
    public static final TransportVersion V_8_6_1 = def(8_06_01_99);
    public static final TransportVersion V_8_7_0 = def(8_07_00_99);
    public static final TransportVersion V_8_7_1 = def(8_07_01_99);
    public static final TransportVersion V_8_8_0 = def(8_08_00_99);
    public static final TransportVersion V_8_8_1 = def(8_08_01_99);
    /*
     * READ THE COMMENT BELOW THIS BLOCK OF DECLARATIONS BEFORE ADDING NEW TRANSPORT VERSIONS
     * Detached transport versions added below here.
     */
    public static final TransportVersion V_8_9_X = def(8_500_020);
    public static final TransportVersion V_8_10_X = def(8_500_061);
    public static final TransportVersion V_8_11_X = def(8_512_00_1);
    public static final TransportVersion V_8_12_0 = def(8_560_00_0);
    public static final TransportVersion V_8_12_1 = def(8_560_00_1);
    public static final TransportVersion V_8_13_0 = def(8_595_00_0);
    public static final TransportVersion V_8_13_4 = def(8_595_00_1);
    public static final TransportVersion V_8_14_0 = def(8_636_00_1);
    // 8.15.0+
    public static final TransportVersion WATERMARK_THRESHOLDS_STATS = def(8_637_00_0);
    public static final TransportVersion ENRICH_CACHE_ADDITIONAL_STATS = def(8_638_00_0);
    public static final TransportVersion ML_INFERENCE_RATE_LIMIT_SETTINGS_ADDED = def(8_639_00_0);
    public static final TransportVersion ML_TRAINED_MODEL_CACHE_METADATA_ADDED = def(8_640_00_0);
    public static final TransportVersion TOP_LEVEL_KNN_SUPPORT_QUERY_NAME = def(8_641_00_0);
    public static final TransportVersion INDEX_SEGMENTS_VECTOR_FORMATS = def(8_642_00_0);
    public static final TransportVersion ADD_RESOURCE_ALREADY_UPLOADED_EXCEPTION = def(8_643_00_0);
    public static final TransportVersion ESQL_MV_ORDERING_SORTED_ASCENDING = def(8_644_00_0);
    public static final TransportVersion ESQL_PAGE_MAPPING_TO_ITERATOR = def(8_645_00_0);
    public static final TransportVersion BINARY_PIT_ID = def(8_646_00_0);
    public static final TransportVersion SECURITY_ROLE_MAPPINGS_IN_CLUSTER_STATE = def(8_647_00_0);
    public static final TransportVersion ESQL_REQUEST_TABLES = def(8_648_00_0);
    public static final TransportVersion ROLE_REMOTE_CLUSTER_PRIVS = def(8_649_00_0);
    public static final TransportVersion NO_GLOBAL_RETENTION_FOR_SYSTEM_DATA_STREAMS = def(8_650_00_0);
    public static final TransportVersion SHUTDOWN_REQUEST_TIMEOUTS_FIX = def(8_651_00_0);
    public static final TransportVersion INDEXING_PRESSURE_REQUEST_REJECTIONS_COUNT = def(8_652_00_0);
    public static final TransportVersion ROLLUP_USAGE = def(8_653_00_0);
    public static final TransportVersion SECURITY_ROLE_DESCRIPTION = def(8_654_00_0);
    public static final TransportVersion ML_INFERENCE_AZURE_OPENAI_COMPLETIONS = def(8_655_00_0);
    public static final TransportVersion JOIN_STATUS_AGE_SERIALIZATION = def(8_656_00_0);
    public static final TransportVersion ML_RERANK_DOC_OPTIONAL = def(8_657_00_0);
    public static final TransportVersion FAILURE_STORE_FIELD_PARITY = def(8_658_00_0);
    public static final TransportVersion ML_INFERENCE_AZURE_AI_STUDIO = def(8_659_00_0);
    public static final TransportVersion ML_INFERENCE_COHERE_COMPLETION_ADDED = def(8_660_00_0);
    public static final TransportVersion ESQL_REMOVE_ES_SOURCE_OPTIONS = def(8_661_00_0);
    public static final TransportVersion NODE_STATS_INGEST_BYTES = def(8_662_00_0);
    public static final TransportVersion SEMANTIC_QUERY = def(8_663_00_0);
    public static final TransportVersion GET_AUTOSCALING_CAPACITY_UNUSED_TIMEOUT = def(8_664_00_0);
    public static final TransportVersion SIMULATE_VALIDATES_MAPPINGS = def(8_665_00_0);
    public static final TransportVersion RULE_QUERY_RENAME = def(8_666_00_0);
    public static final TransportVersion SPARSE_VECTOR_QUERY_ADDED = def(8_667_00_0);
    public static final TransportVersion ESQL_ADD_INDEX_MODE_TO_SOURCE = def(8_668_00_0);
    public static final TransportVersion GET_SHUTDOWN_STATUS_TIMEOUT = def(8_669_00_0);
    public static final TransportVersion FAILURE_STORE_TELEMETRY = def(8_670_00_0);
    public static final TransportVersion ADD_METADATA_FLATTENED_TO_ROLES = def(8_671_00_0);
    public static final TransportVersion ML_INFERENCE_GOOGLE_AI_STUDIO_COMPLETION_ADDED = def(8_672_00_0);
    public static final TransportVersion WATCHER_REQUEST_TIMEOUTS = def(8_673_00_0);
    public static final TransportVersion ML_INFERENCE_ENHANCE_DELETE_ENDPOINT = def(8_674_00_0);
    public static final TransportVersion ML_INFERENCE_GOOGLE_AI_STUDIO_EMBEDDINGS_ADDED = def(8_675_00_0);
    public static final TransportVersion ADD_MISTRAL_EMBEDDINGS_INFERENCE = def(8_676_00_0);
    public static final TransportVersion ML_CHUNK_INFERENCE_OPTION = def(8_677_00_0);
    public static final TransportVersion RANK_FEATURE_PHASE_ADDED = def(8_678_00_0);
    public static final TransportVersion RANK_DOC_IN_SHARD_FETCH_REQUEST = def(8_679_00_0);
    public static final TransportVersion SECURITY_SETTINGS_REQUEST_TIMEOUTS = def(8_680_00_0);
    public static final TransportVersion QUERY_RULE_CRUD_API_PUT = def(8_681_00_0);
    public static final TransportVersion DROP_UNUSED_NODES_REQUESTS = def(8_682_00_0);
    public static final TransportVersion QUERY_RULE_CRUD_API_GET_DELETE = def(8_683_00_0);
    public static final TransportVersion MORE_LIGHTER_NODES_REQUESTS = def(8_684_00_0);
    public static final TransportVersion DROP_UNUSED_NODES_IDS = def(8_685_00_0);
    public static final TransportVersion DELETE_SNAPSHOTS_ASYNC_ADDED = def(8_686_00_0);
    public static final TransportVersion VERSION_SUPPORTING_SPARSE_VECTOR_STATS = def(8_687_00_0);
    public static final TransportVersion ML_AD_OUTPUT_MEMORY_ALLOCATOR_FIELD = def(8_688_00_0);
    public static final TransportVersion FAILURE_STORE_LAZY_CREATION = def(8_689_00_0);
    public static final TransportVersion SNAPSHOT_REQUEST_TIMEOUTS = def(8_690_00_0);
    public static final TransportVersion INDEX_METADATA_MAPPINGS_UPDATED_VERSION = def(8_691_00_0);
    public static final TransportVersion ML_INFERENCE_ELAND_SETTINGS_ADDED = def(8_692_00_0);
    public static final TransportVersion ML_ANTHROPIC_INTEGRATION_ADDED = def(8_693_00_0);
    public static final TransportVersion ML_INFERENCE_GOOGLE_VERTEX_AI_EMBEDDINGS_ADDED = def(8_694_00_0);
    public static final TransportVersion EVENT_INGESTED_RANGE_IN_CLUSTER_STATE = def(8_695_00_0);
    public static final TransportVersion ESQL_ADD_AGGREGATE_TYPE = def(8_696_00_0);
    public static final TransportVersion SECURITY_MIGRATIONS_MIGRATION_NEEDED_ADDED = def(8_697_00_0);
    public static final TransportVersion K_FOR_KNN_QUERY_ADDED = def(8_698_00_0);
    public static final TransportVersion TEXT_SIMILARITY_RERANKER_RETRIEVER = def(8_699_00_0);
    public static final TransportVersion ML_INFERENCE_GOOGLE_VERTEX_AI_RERANKING_ADDED = def(8_700_00_0);
    public static final TransportVersion VERSIONED_MASTER_NODE_REQUESTS = def(8_701_00_0);
    public static final TransportVersion ML_INFERENCE_AMAZON_BEDROCK_ADDED = def(8_702_00_0);
    public static final TransportVersion ENTERPRISE_GEOIP_DOWNLOADER_BACKPORT_8_15 = def(8_702_00_1);
    public static final TransportVersion FIX_VECTOR_SIMILARITY_INNER_HITS_BACKPORT_8_15 = def(8_702_00_2);
    /**
     * we made a single backport for ESQL_ES_FIELD_CACHED_SERIALIZATION and ESQL_ATTRIBUTE_CACHED_SERIALIZATION
     * with only one TransportVersion entry
     */
    public static final TransportVersion ESQL_ATTRIBUTE_CACHED_SERIALIZATION_8_15 = def(8_702_00_3);
    public static final TransportVersion ML_INFERENCE_DONT_DELETE_WHEN_SEMANTIC_TEXT_EXISTS = def(8_703_00_0);
    public static final TransportVersion INFERENCE_ADAPTIVE_ALLOCATIONS = def(8_704_00_0);
    public static final TransportVersion INDEX_REQUEST_UPDATE_BY_SCRIPT_ORIGIN = def(8_705_00_0);
    public static final TransportVersion ML_INFERENCE_COHERE_UNUSED_RERANK_SETTINGS_REMOVED = def(8_706_00_0);
    public static final TransportVersion ENRICH_CACHE_STATS_SIZE_ADDED = def(8_707_00_0);
    public static final TransportVersion ENTERPRISE_GEOIP_DOWNLOADER = def(8_708_00_0);
    public static final TransportVersion NODES_STATS_ENUM_SET = def(8_709_00_0);
    public static final TransportVersion MASTER_NODE_METRICS = def(8_710_00_0);
    public static final TransportVersion SEGMENT_LEVEL_FIELDS_STATS = def(8_711_00_0);
    public static final TransportVersion ML_ADD_DETECTION_RULE_PARAMS = def(8_712_00_0);
    public static final TransportVersion FIX_VECTOR_SIMILARITY_INNER_HITS = def(8_713_00_0);
    public static final TransportVersion INDEX_REQUEST_UPDATE_BY_DOC_ORIGIN = def(8_714_00_0);
    public static final TransportVersion ESQL_ATTRIBUTE_CACHED_SERIALIZATION = def(8_715_00_0);
    public static final TransportVersion REGISTER_SLM_STATS = def(8_716_00_0);
    public static final TransportVersion ESQL_NESTED_UNSUPPORTED = def(8_717_00_0);
    public static final TransportVersion ESQL_SINGLE_VALUE_QUERY_SOURCE = def(8_718_00_0);
    public static final TransportVersion ESQL_ORIGINAL_INDICES = def(8_719_00_0);
    public static final TransportVersion ML_INFERENCE_EIS_INTEGRATION_ADDED = def(8_720_00_0);
    public static final TransportVersion INGEST_PIPELINE_EXCEPTION_ADDED = def(8_721_00_0);
    public static final TransportVersion ZDT_NANOS_SUPPORT_BROKEN = def(8_722_00_0);
    public static final TransportVersion REMOVE_GLOBAL_RETENTION_FROM_TEMPLATES = def(8_723_00_0);
    public static final TransportVersion RANDOM_RERANKER_RETRIEVER = def(8_724_00_0);
    public static final TransportVersion ESQL_PROFILE_SLEEPS = def(8_725_00_0);
    public static final TransportVersion ZDT_NANOS_SUPPORT = def(8_726_00_0);
    public static final TransportVersion LTR_SERVERLESS_RELEASE = def(8_727_00_0);
    public static final TransportVersion ALLOW_PARTIAL_SEARCH_RESULTS_IN_PIT = def(8_728_00_0);
    public static final TransportVersion RANK_DOCS_RETRIEVER = def(8_729_00_0);
    public static final TransportVersion ESQL_ES_FIELD_CACHED_SERIALIZATION = def(8_730_00_0);
    public static final TransportVersion ADD_MANAGE_ROLES_PRIVILEGE = def(8_731_00_0);
    public static final TransportVersion REPOSITORIES_TELEMETRY = def(8_732_00_0);
    public static final TransportVersion ML_INFERENCE_ALIBABACLOUD_SEARCH_ADDED = def(8_733_00_0);
    public static final TransportVersion FIELD_CAPS_RESPONSE_INDEX_MODE = def(8_734_00_0);
    public static final TransportVersion GET_DATA_STREAMS_VERBOSE = def(8_735_00_0);
    public static final TransportVersion ESQL_ADD_INDEX_MODE_CONCRETE_INDICES = def(8_736_00_0);
    public static final TransportVersion UNASSIGNED_PRIMARY_COUNT_ON_CLUSTER_HEALTH = def(8_737_00_0);
    public static final TransportVersion ESQL_AGGREGATE_EXEC_TRACKS_INTERMEDIATE_ATTRS = def(8_738_00_0);
    public static final TransportVersion CCS_TELEMETRY_STATS = def(8_739_00_0);
    public static final TransportVersion GLOBAL_RETENTION_TELEMETRY = def(8_740_00_0);
    public static final TransportVersion ROUTING_TABLE_VERSION_REMOVED = def(8_741_00_0);
    public static final TransportVersion ML_SCHEDULED_EVENT_TIME_SHIFT_CONFIGURATION = def(8_742_00_0);
    public static final TransportVersion SIMULATE_COMPONENT_TEMPLATES_SUBSTITUTIONS = def(8_743_00_0);
    public static final TransportVersion ML_INFERENCE_IBM_WATSONX_EMBEDDINGS_ADDED = def(8_744_00_0);
    public static final TransportVersion BULK_INCREMENTAL_STATE = def(8_745_00_0);
    public static final TransportVersion FAILURE_STORE_STATUS_IN_INDEX_RESPONSE = def(8_746_00_0);
    public static final TransportVersion ESQL_AGGREGATION_OPERATOR_STATUS_FINISH_NANOS = def(8_747_00_0);
    public static final TransportVersion ML_TELEMETRY_MEMORY_ADDED = def(8_748_00_0);
    public static final TransportVersion ILM_ADD_SEARCHABLE_SNAPSHOT_TOTAL_SHARDS_PER_NODE = def(8_749_00_0);
<<<<<<< HEAD
    public static final TransportVersion ESQL_CCS_COMPUTE_RESPONSE = def(8_750_00_0);
=======
    public static final TransportVersion SEMANTIC_TEXT_SEARCH_INFERENCE_ID = def(8_750_00_0);
    public static final TransportVersion ML_INFERENCE_CHUNKING_SETTINGS = def(8_751_00_0);
>>>>>>> 1b5d75f5

    /*
     * STOP! READ THIS FIRST! No, really,
     *        ____ _____ ___  ____  _        ____  _____    _    ____    _____ _   _ ___ ____    _____ ___ ____  ____ _____ _
     *       / ___|_   _/ _ \|  _ \| |      |  _ \| ____|  / \  |  _ \  |_   _| | | |_ _/ ___|  |  ___|_ _|  _ \/ ___|_   _| |
     *       \___ \ | || | | | |_) | |      | |_) |  _|   / _ \ | | | |   | | | |_| || |\___ \  | |_   | || |_) \___ \ | | | |
     *        ___) || || |_| |  __/|_|      |  _ <| |___ / ___ \| |_| |   | | |  _  || | ___) | |  _|  | ||  _ < ___) || | |_|
     *       |____/ |_| \___/|_|   (_)      |_| \_\_____/_/   \_\____/    |_| |_| |_|___|____/  |_|   |___|_| \_\____/ |_| (_)
     *
     * A new transport version should be added EVERY TIME a change is made to the serialization protocol of one or more classes. Each
     * transport version should only be used in a single merged commit (apart from the BwC versions copied from o.e.Version, ≤V_8_8_1).
     *
     * ADDING A TRANSPORT VERSION
     * To add a new transport version, add a new constant at the bottom of the list, above this comment. Don't add other lines,
     * comments, etc. The version id has the following layout:
     *
     * M_NNN_SS_P
     *
     * M - The major version of Elasticsearch
     * NNN - The server version part
     * SS - The serverless version part. It should always be 00 here, it is used by serverless only.
     * P - The patch version part
     *
     * To determine the id of the next TransportVersion constant, do the following:
     * - Use the same major version, unless bumping majors
     * - Bump the server version part by 1, unless creating a patch version
     * - Leave the serverless part as 00
     * - Bump the patch part if creating a patch version
     *
     * If a patch version is created, it should be placed sorted among the other existing constants.
     *
     * REVERTING A TRANSPORT VERSION
     *
     * If you revert a commit with a transport version change, you MUST ensure there is a NEW transport version representing the reverted
     * change. DO NOT let the transport version go backwards, it must ALWAYS be incremented.
     *
     * DETERMINING TRANSPORT VERSIONS FROM GIT HISTORY
     *
     * If your git checkout has the expected minor-version-numbered branches and the expected release-version tags then you can find the
     * transport versions known by a particular release ...
     *
     *     git show v8.11.0:server/src/main/java/org/elasticsearch/TransportVersions.java | grep '= def'
     *
     * ... or by a particular branch ...
     *
     *     git show 8.11:server/src/main/java/org/elasticsearch/TransportVersions.java | grep '= def'
     *
     * ... and you can see which versions were added in between two versions too ...
     *
     *     git diff v8.11.0..main -- server/src/main/java/org/elasticsearch/TransportVersions.java
     *
     * In branches 8.7-8.10 see server/src/main/java/org/elasticsearch/TransportVersion.java for the equivalent definitions.
     */

    /**
     * Reference to the earliest compatible transport version to this version of the codebase.
     * This should be the transport version used by the highest minor version of the previous major.
     */
    @UpdateForV9
    // This needs to be bumped to the 8.last
    public static final TransportVersion MINIMUM_COMPATIBLE = V_7_17_0;

    /**
     * Reference to the minimum transport version that can be used with CCS.
     * This should be the transport version used by the previous minor release.
     */
    public static final TransportVersion MINIMUM_CCS_VERSION = FIX_VECTOR_SIMILARITY_INNER_HITS_BACKPORT_8_15;

    static final NavigableMap<Integer, TransportVersion> VERSION_IDS = getAllVersionIds(TransportVersions.class);

    // the highest transport version constant defined in this file, used as a fallback for TransportVersion.current()
    static final TransportVersion LATEST_DEFINED;
    static {
        LATEST_DEFINED = VERSION_IDS.lastEntry().getValue();

        // see comment on IDS field
        // now we're registered all the transport versions, we can clear the map
        IDS = null;
    }

    public static NavigableMap<Integer, TransportVersion> getAllVersionIds(Class<?> cls) {
        Map<Integer, String> versionIdFields = new HashMap<>();
        NavigableMap<Integer, TransportVersion> builder = new TreeMap<>();

        Set<String> ignore = Set.of("ZERO", "CURRENT", "MINIMUM_COMPATIBLE", "MINIMUM_CCS_VERSION");

        for (Field declaredField : cls.getFields()) {
            if (declaredField.getType().equals(TransportVersion.class)) {
                String fieldName = declaredField.getName();
                if (ignore.contains(fieldName)) {
                    continue;
                }

                TransportVersion version;
                try {
                    version = (TransportVersion) declaredField.get(null);
                } catch (IllegalAccessException e) {
                    throw new AssertionError(e);
                }
                builder.put(version.id(), version);

                if (Assertions.ENABLED) {
                    // check the version number is unique
                    var sameVersionNumber = versionIdFields.put(version.id(), fieldName);
                    assert sameVersionNumber == null
                        : "Versions ["
                            + sameVersionNumber
                            + "] and ["
                            + fieldName
                            + "] have the same version number ["
                            + version.id()
                            + "]. Each TransportVersion should have a different version number";
                }
            }
        }

        return Collections.unmodifiableNavigableMap(builder);
    }

    static Collection<TransportVersion> getAllVersions() {
        return VERSION_IDS.values();
    }

    static final IntFunction<String> VERSION_LOOKUP = ReleaseVersions.generateVersionsLookup(TransportVersions.class, LATEST_DEFINED.id());

    // no instance
    private TransportVersions() {}
}<|MERGE_RESOLUTION|>--- conflicted
+++ resolved
@@ -223,12 +223,9 @@
     public static final TransportVersion ESQL_AGGREGATION_OPERATOR_STATUS_FINISH_NANOS = def(8_747_00_0);
     public static final TransportVersion ML_TELEMETRY_MEMORY_ADDED = def(8_748_00_0);
     public static final TransportVersion ILM_ADD_SEARCHABLE_SNAPSHOT_TOTAL_SHARDS_PER_NODE = def(8_749_00_0);
-<<<<<<< HEAD
-    public static final TransportVersion ESQL_CCS_COMPUTE_RESPONSE = def(8_750_00_0);
-=======
     public static final TransportVersion SEMANTIC_TEXT_SEARCH_INFERENCE_ID = def(8_750_00_0);
     public static final TransportVersion ML_INFERENCE_CHUNKING_SETTINGS = def(8_751_00_0);
->>>>>>> 1b5d75f5
+    public static final TransportVersion ESQL_CCS_COMPUTE_RESPONSE = def(8_752_00_0);
 
     /*
      * STOP! READ THIS FIRST! No, really,
