/*
 * Licensed to Elasticsearch under one or more contributor
 * license agreements. See the NOTICE file distributed with
 * this work for additional information regarding copyright
 * ownership. Elasticsearch licenses this file to you under
 * the Apache License, Version 2.0 (the "License"); you may
 * not use this file except in compliance with the License.
 * You may obtain a copy of the License at
 *
 *    http://www.apache.org/licenses/LICENSE-2.0
 *
 * Unless required by applicable law or agreed to in writing,
 * software distributed under the License is distributed on an
 * "AS IS" BASIS, WITHOUT WARRANTIES OR CONDITIONS OF ANY
 * KIND, either express or implied.  See the License for the
 * specific language governing permissions and limitations
 * under the License.
 */

package org.elasticsearch.index.shard;

import com.carrotsearch.hppc.ObjectLongMap;
import org.apache.logging.log4j.Logger;
import org.apache.logging.log4j.message.ParameterizedMessage;
import org.apache.lucene.index.CheckIndex;
import org.apache.lucene.index.IndexCommit;
import org.apache.lucene.index.LeafReaderContext;
import org.apache.lucene.index.SegmentCommitInfo;
import org.apache.lucene.index.SegmentInfos;
import org.apache.lucene.index.SegmentReader;
import org.apache.lucene.index.Term;
import org.apache.lucene.search.Query;
import org.apache.lucene.search.QueryCachingPolicy;
import org.apache.lucene.search.ReferenceManager;
import org.apache.lucene.search.Sort;
import org.apache.lucene.search.UsageTrackingQueryCachingPolicy;
import org.apache.lucene.store.AlreadyClosedException;
import org.apache.lucene.util.BytesRef;
import org.apache.lucene.util.ThreadInterruptedException;
import org.elasticsearch.Assertions;
import org.elasticsearch.ElasticsearchException;
import org.elasticsearch.ExceptionsHelper;
import org.elasticsearch.Version;
import org.elasticsearch.action.ActionListener;
import org.elasticsearch.action.admin.indices.flush.FlushRequest;
import org.elasticsearch.action.admin.indices.forcemerge.ForceMergeRequest;
import org.elasticsearch.action.admin.indices.upgrade.post.UpgradeRequest;
import org.elasticsearch.cluster.metadata.IndexMetaData;
import org.elasticsearch.cluster.metadata.MappingMetaData;
import org.elasticsearch.cluster.routing.IndexShardRoutingTable;
import org.elasticsearch.cluster.routing.RecoverySource;
import org.elasticsearch.cluster.routing.RecoverySource.SnapshotRecoverySource;
import org.elasticsearch.cluster.routing.ShardRouting;
import org.elasticsearch.common.Booleans;
import org.elasticsearch.common.CheckedRunnable;
import org.elasticsearch.common.Nullable;
import org.elasticsearch.common.collect.Tuple;
import org.elasticsearch.common.io.stream.BytesStreamOutput;
import org.elasticsearch.common.lease.Releasable;
import org.elasticsearch.common.lease.Releasables;
import org.elasticsearch.common.lucene.Lucene;
import org.elasticsearch.common.metrics.CounterMetric;
import org.elasticsearch.common.metrics.MeanMetric;
import org.elasticsearch.common.settings.Settings;
import org.elasticsearch.common.unit.TimeValue;
import org.elasticsearch.common.util.BigArrays;
import org.elasticsearch.common.util.concurrent.AbstractRunnable;
import org.elasticsearch.common.util.concurrent.AsyncIOProcessor;
import org.elasticsearch.common.xcontent.XContentHelper;
import org.elasticsearch.core.internal.io.IOUtils;
import org.elasticsearch.index.Index;
import org.elasticsearch.index.IndexModule;
import org.elasticsearch.index.IndexNotFoundException;
import org.elasticsearch.index.IndexService;
import org.elasticsearch.index.IndexSettings;
import org.elasticsearch.index.VersionType;
import org.elasticsearch.index.cache.IndexCache;
import org.elasticsearch.index.cache.bitset.ShardBitsetFilterCache;
import org.elasticsearch.index.cache.request.ShardRequestCache;
import org.elasticsearch.index.codec.CodecService;
import org.elasticsearch.index.engine.CommitStats;
import org.elasticsearch.index.engine.Engine;
import org.elasticsearch.index.engine.EngineConfig;
import org.elasticsearch.index.engine.EngineException;
import org.elasticsearch.index.engine.EngineFactory;
import org.elasticsearch.index.engine.InternalEngine;
import org.elasticsearch.index.engine.RefreshFailedEngineException;
import org.elasticsearch.index.engine.Segment;
import org.elasticsearch.index.engine.SegmentsStats;
import org.elasticsearch.index.fielddata.FieldDataStats;
import org.elasticsearch.index.fielddata.ShardFieldData;
import org.elasticsearch.index.flush.FlushStats;
import org.elasticsearch.index.get.GetStats;
import org.elasticsearch.index.get.ShardGetService;
import org.elasticsearch.index.mapper.DocumentMapper;
import org.elasticsearch.index.mapper.DocumentMapperForType;
import org.elasticsearch.index.mapper.IdFieldMapper;
import org.elasticsearch.index.mapper.MapperParsingException;
import org.elasticsearch.index.mapper.MapperService;
import org.elasticsearch.index.mapper.Mapping;
import org.elasticsearch.index.mapper.ParsedDocument;
import org.elasticsearch.index.mapper.RootObjectMapper;
import org.elasticsearch.index.mapper.SourceToParse;
import org.elasticsearch.index.mapper.Uid;
import org.elasticsearch.index.merge.MergeStats;
import org.elasticsearch.index.recovery.RecoveryStats;
import org.elasticsearch.index.refresh.RefreshStats;
import org.elasticsearch.index.search.stats.SearchStats;
import org.elasticsearch.index.search.stats.ShardSearchStats;
import org.elasticsearch.index.seqno.ReplicationTracker;
import org.elasticsearch.index.seqno.SeqNoStats;
import org.elasticsearch.index.seqno.SequenceNumbers;
import org.elasticsearch.index.shard.PrimaryReplicaSyncer.ResyncTask;
import org.elasticsearch.index.similarity.SimilarityService;
import org.elasticsearch.index.store.Store;
import org.elasticsearch.index.store.Store.MetadataSnapshot;
import org.elasticsearch.index.store.StoreFileMetaData;
import org.elasticsearch.index.store.StoreStats;
import org.elasticsearch.index.translog.Translog;
import org.elasticsearch.index.translog.TranslogConfig;
import org.elasticsearch.index.translog.TranslogStats;
import org.elasticsearch.index.warmer.ShardIndexWarmerService;
import org.elasticsearch.index.warmer.WarmerStats;
import org.elasticsearch.indices.IndexingMemoryController;
import org.elasticsearch.indices.IndicesService;
import org.elasticsearch.indices.TypeMissingException;
import org.elasticsearch.indices.breaker.CircuitBreakerService;
import org.elasticsearch.indices.cluster.IndicesClusterStateService;
import org.elasticsearch.indices.recovery.PeerRecoveryTargetService;
import org.elasticsearch.indices.recovery.RecoveryFailedException;
import org.elasticsearch.indices.recovery.RecoveryState;
import org.elasticsearch.repositories.RepositoriesService;
import org.elasticsearch.repositories.Repository;
import org.elasticsearch.rest.RestStatus;
import org.elasticsearch.search.suggest.completion.CompletionFieldStats;
import org.elasticsearch.search.suggest.completion.CompletionStats;
import org.elasticsearch.threadpool.ThreadPool;

import java.io.Closeable;
import java.io.IOException;
import java.io.PrintStream;
import java.nio.channels.ClosedByInterruptException;
import java.nio.charset.StandardCharsets;
import java.util.ArrayList;
import java.util.Collections;
import java.util.EnumSet;
import java.util.List;
import java.util.Locale;
import java.util.Map;
import java.util.Objects;
import java.util.Set;
import java.util.concurrent.CopyOnWriteArrayList;
import java.util.concurrent.CountDownLatch;
import java.util.concurrent.TimeUnit;
import java.util.concurrent.TimeoutException;
import java.util.concurrent.atomic.AtomicBoolean;
import java.util.concurrent.atomic.AtomicLong;
import java.util.concurrent.atomic.AtomicReference;
import java.util.function.BiConsumer;
import java.util.function.Consumer;
import java.util.function.Supplier;
import java.util.stream.Collectors;
import java.util.stream.StreamSupport;

import static org.elasticsearch.index.mapper.SourceToParse.source;

public class IndexShard extends AbstractIndexShardComponent implements IndicesClusterStateService.Shard {

    private final ThreadPool threadPool;
    private final MapperService mapperService;
    private final IndexCache indexCache;
    private final Store store;
    private final InternalIndexingStats internalIndexingStats;
    private final ShardSearchStats searchStats = new ShardSearchStats();
    private final ShardGetService getService;
    private final ShardIndexWarmerService shardWarmerService;
    private final ShardRequestCache requestCacheStats;
    private final ShardFieldData shardFieldData;
    private final ShardBitsetFilterCache shardBitsetFilterCache;
    private final Object mutex = new Object();
    private final String checkIndexOnStartup;
    private final CodecService codecService;
    private final Engine.Warmer warmer;
    private final SimilarityService similarityService;
    private final TranslogConfig translogConfig;
    private final IndexEventListener indexEventListener;
    private final QueryCachingPolicy cachingPolicy;
    private final Supplier<Sort> indexSortSupplier;
    // Package visible for testing
    final CircuitBreakerService circuitBreakerService;

    private final SearchOperationListener searchOperationListener;

    private final ReplicationTracker replicationTracker;

    protected volatile ShardRouting shardRouting;
    protected volatile IndexShardState state;
    protected volatile long pendingPrimaryTerm; // see JavaDocs for getPendingPrimaryTerm
    protected volatile long operationPrimaryTerm;
    protected final AtomicReference<Engine> currentEngineReference = new AtomicReference<>();
    final EngineFactory engineFactory;

    private final IndexingOperationListener indexingOperationListeners;
    private final Runnable globalCheckpointSyncer;

    Runnable getGlobalCheckpointSyncer() {
        return globalCheckpointSyncer;
    }

    @Nullable
    private RecoveryState recoveryState;

    private final RecoveryStats recoveryStats = new RecoveryStats();
    private final MeanMetric refreshMetric = new MeanMetric();
    private final MeanMetric flushMetric = new MeanMetric();
    private final CounterMetric periodicFlushMetric = new CounterMetric();

    private final ShardEventListener shardEventListener = new ShardEventListener();

    private final ShardPath path;

    private final IndexShardOperationPermits indexShardOperationPermits;

    private static final EnumSet<IndexShardState> readAllowedStates = EnumSet.of(IndexShardState.STARTED, IndexShardState.POST_RECOVERY);
    // for primaries, we only allow to write when actually started (so the cluster has decided we started)
    // in case we have a relocation of a primary, we also allow to write after phase 2 completed, where the shard may be
    // in state RECOVERING or POST_RECOVERY.
    // for replicas, replication is also allowed while recovering, since we index also during recovery to replicas and rely on version checks to make sure its consistent
    // a relocated shard can also be target of a replication if the relocation target has not been marked as active yet and is syncing it's changes back to the relocation source
    private static final EnumSet<IndexShardState> writeAllowedStates = EnumSet.of(IndexShardState.RECOVERING, IndexShardState.POST_RECOVERY, IndexShardState.STARTED);

    private final IndexSearcherWrapper searcherWrapper;

    /**
     * True if this shard is still indexing (recently) and false if we've been idle for long enough (as periodically checked by {@link
     * IndexingMemoryController}).
     */
    private final AtomicBoolean active = new AtomicBoolean();
    /**
     * Allows for the registration of listeners that are called when a change becomes visible for search.
     */
    private final RefreshListeners refreshListeners;

    private final AtomicLong lastSearcherAccess = new AtomicLong();
    private final AtomicReference<Translog.Location> pendingRefreshLocation = new AtomicReference<>();

    public IndexShard(
            ShardRouting shardRouting,
            IndexSettings indexSettings,
            ShardPath path,
            Store store,
            Supplier<Sort> indexSortSupplier,
            IndexCache indexCache,
            MapperService mapperService,
            SimilarityService similarityService,
            @Nullable EngineFactory engineFactory,
            IndexEventListener indexEventListener,
            IndexSearcherWrapper indexSearcherWrapper,
            ThreadPool threadPool,
            BigArrays bigArrays,
            Engine.Warmer warmer,
            List<SearchOperationListener> searchOperationListener,
            List<IndexingOperationListener> listeners,
            Runnable globalCheckpointSyncer,
            CircuitBreakerService circuitBreakerService) throws IOException {
        super(shardRouting.shardId(), indexSettings);
        assert shardRouting.initializing();
        this.shardRouting = shardRouting;
        final Settings settings = indexSettings.getSettings();
        this.codecService = new CodecService(mapperService, logger);
        this.warmer = warmer;
        this.similarityService = similarityService;
        Objects.requireNonNull(store, "Store must be provided to the index shard");
        this.engineFactory = Objects.requireNonNull(engineFactory);
        this.store = store;
        this.indexSortSupplier = indexSortSupplier;
        this.indexEventListener = indexEventListener;
        this.threadPool = threadPool;
        this.mapperService = mapperService;
        this.indexCache = indexCache;
        this.internalIndexingStats = new InternalIndexingStats();
        final List<IndexingOperationListener> listenersList = new ArrayList<>(listeners);
        listenersList.add(internalIndexingStats);
        this.indexingOperationListeners = new IndexingOperationListener.CompositeListener(listenersList, logger);
        this.globalCheckpointSyncer = globalCheckpointSyncer;
        final List<SearchOperationListener> searchListenersList = new ArrayList<>(searchOperationListener);
        searchListenersList.add(searchStats);
        this.searchOperationListener = new SearchOperationListener.CompositeListener(searchListenersList, logger);
        this.getService = new ShardGetService(indexSettings, this, mapperService);
        this.shardWarmerService = new ShardIndexWarmerService(shardId, indexSettings);
        this.requestCacheStats = new ShardRequestCache();
        this.shardFieldData = new ShardFieldData();
        this.shardBitsetFilterCache = new ShardBitsetFilterCache(shardId, indexSettings);
        state = IndexShardState.CREATED;
        this.path = path;
        this.circuitBreakerService = circuitBreakerService;
        /* create engine config */
        logger.debug("state: [CREATED]");

        this.checkIndexOnStartup = indexSettings.getValue(IndexSettings.INDEX_CHECK_ON_STARTUP);
        this.translogConfig = new TranslogConfig(shardId, shardPath().resolveTranslog(), indexSettings, bigArrays);
        this.replicationTracker = new ReplicationTracker(shardId, shardRouting.allocationId().getId(), indexSettings,
            SequenceNumbers.UNASSIGNED_SEQ_NO);
        // the query cache is a node-level thing, however we want the most popular filters
        // to be computed on a per-shard basis
        if (IndexModule.INDEX_QUERY_CACHE_EVERYTHING_SETTING.get(settings)) {
            cachingPolicy = new QueryCachingPolicy() {
                @Override
                public void onUse(Query query) {

                }
                @Override
                public boolean shouldCache(Query query) {
                    return true;
                }
            };
        } else {
            cachingPolicy = new UsageTrackingQueryCachingPolicy();
        }
        indexShardOperationPermits = new IndexShardOperationPermits(shardId, threadPool);
        searcherWrapper = indexSearcherWrapper;
        pendingPrimaryTerm = indexSettings.getIndexMetaData().primaryTerm(shardId.id());
        operationPrimaryTerm = pendingPrimaryTerm;
        refreshListeners = buildRefreshListeners();
        lastSearcherAccess.set(threadPool.relativeTimeInMillis());
        persistMetadata(path, indexSettings, shardRouting, null, logger);
    }

    public ThreadPool getThreadPool() {
        return this.threadPool;
    }

    public Store store() {
        return this.store;
    }

    /**
     * Return the sort order of this index, or null if the index has no sort.
     */
    public Sort getIndexSort() {
        return indexSortSupplier.get();
    }

    public ShardGetService getService() {
        return this.getService;
    }

    public ShardBitsetFilterCache shardBitsetFilterCache() {
        return shardBitsetFilterCache;
    }

    public MapperService mapperService() {
        return mapperService;
    }

    public SearchOperationListener getSearchOperationListener() {
        return this.searchOperationListener;
    }

    public ShardIndexWarmerService warmerService() {
        return this.shardWarmerService;
    }

    public ShardRequestCache requestCache() {
        return this.requestCacheStats;
    }

    public ShardFieldData fieldData() {
        return this.shardFieldData;
    }

    /**
     * USE THIS METHOD WITH CARE!
     * Returns the primary term the index shard is supposed to be on. In case of primary promotion or when a replica learns about
     * a new term due to a new primary, the term that's exposed here will not be the term that the shard internally uses to assign
     * to operations. The shard will auto-correct its internal operation term, but this might take time.
     * See {@link org.elasticsearch.cluster.metadata.IndexMetaData#primaryTerm(int)}
     */
    public long getPendingPrimaryTerm() {
        return this.pendingPrimaryTerm;
    }

    /**
     * Returns the latest cluster routing entry received with this shard.
     */
    @Override
    public ShardRouting routingEntry() {
        return this.shardRouting;
    }

    public QueryCachingPolicy getQueryCachingPolicy() {
        return cachingPolicy;
    }


    @Override
    public void updateShardState(final ShardRouting newRouting,
                                 final long newPrimaryTerm,
                                 final BiConsumer<IndexShard, ActionListener<ResyncTask>> primaryReplicaSyncer,
                                 final long applyingClusterStateVersion,
                                 final Set<String> inSyncAllocationIds,
                                 final IndexShardRoutingTable routingTable,
                                 final Set<String> pre60AllocationIds) throws IOException {
        final ShardRouting currentRouting;
        synchronized (mutex) {
            currentRouting = this.shardRouting;

            if (!newRouting.shardId().equals(shardId())) {
                throw new IllegalArgumentException("Trying to set a routing entry with shardId " + newRouting.shardId() + " on a shard with shardId " + shardId());
            }
            if ((currentRouting == null || newRouting.isSameAllocation(currentRouting)) == false) {
                throw new IllegalArgumentException("Trying to set a routing entry with a different allocation. Current " + currentRouting + ", new " + newRouting);
            }
            if (currentRouting != null && currentRouting.primary() && newRouting.primary() == false) {
                throw new IllegalArgumentException("illegal state: trying to move shard from primary mode to replica mode. Current "
                    + currentRouting + ", new " + newRouting);
            }

            if (newRouting.primary()) {
                replicationTracker.updateFromMaster(applyingClusterStateVersion, inSyncAllocationIds, routingTable, pre60AllocationIds);
            }

            if (state == IndexShardState.POST_RECOVERY && newRouting.active()) {
                assert currentRouting.active() == false : "we are in POST_RECOVERY, but our shard routing is active " + currentRouting;
                assert currentRouting.isRelocationTarget()  == false || currentRouting.primary() == false ||
                        replicationTracker.isPrimaryMode() :
                    "a primary relocation is completed by the master, but primary mode is not active " + currentRouting;

                changeState(IndexShardState.STARTED, "global state is [" + newRouting.state() + "]");
            } else if (currentRouting.primary() && currentRouting.relocating() && replicationTracker.isRelocated() &&
                (newRouting.relocating() == false || newRouting.equalsIgnoringMetaData(currentRouting) == false)) {
                // if the shard is not in primary mode anymore (after primary relocation) we have to fail when any changes in shard routing occur (e.g. due to recovery
                // failure / cancellation). The reason is that at the moment we cannot safely reactivate primary mode without risking two
                // active primaries.
                throw new IndexShardRelocatedException(shardId(), "Shard is marked as relocated, cannot safely move to state " + newRouting.state());
            }
            assert newRouting.active() == false || state == IndexShardState.STARTED || state == IndexShardState.CLOSED :
                "routing is active, but local shard state isn't. routing: " + newRouting + ", local state: " + state;
            persistMetadata(path, indexSettings, newRouting, currentRouting, logger);
            final CountDownLatch shardStateUpdated = new CountDownLatch(1);

            if (newRouting.primary()) {
                if (newPrimaryTerm == pendingPrimaryTerm) {
                    if (currentRouting.initializing() && currentRouting.isRelocationTarget() == false && newRouting.active()) {
                        // the master started a recovering primary, activate primary mode.
                        replicationTracker.activatePrimaryMode(getLocalCheckpoint());
                    }
                } else {
                    assert currentRouting.primary() == false : "term is only increased as part of primary promotion";
                    /* Note that due to cluster state batching an initializing primary shard term can failed and re-assigned
                     * in one state causing it's term to be incremented. Note that if both current shard state and new
                     * shard state are initializing, we could replace the current shard and reinitialize it. It is however
                     * possible that this shard is being started. This can happen if:
                     * 1) Shard is post recovery and sends shard started to the master
                     * 2) Node gets disconnected and rejoins
                     * 3) Master assigns the shard back to the node
                     * 4) Master processes the shard started and starts the shard
                     * 5) The node process the cluster state where the shard is both started and primary term is incremented.
                     *
                     * We could fail the shard in that case, but this will cause it to be removed from the insync allocations list
                     * potentially preventing re-allocation.
                     */
                    assert newRouting.initializing() == false :
                        "a started primary shard should never update its term; "
                            + "shard " + newRouting + ", "
                            + "current term [" + pendingPrimaryTerm + "], "
                            + "new term [" + newPrimaryTerm + "]";
                    assert newPrimaryTerm > pendingPrimaryTerm :
                        "primary terms can only go up; current term [" + pendingPrimaryTerm + "], new term [" + newPrimaryTerm + "]";
                    /*
                     * Before this call returns, we are guaranteed that all future operations are delayed and so this happens before we
                     * increment the primary term. The latch is needed to ensure that we do not unblock operations before the primary term is
                     * incremented.
                     */
                    // to prevent primary relocation handoff while resync is not completed
                    boolean resyncStarted = primaryReplicaResyncInProgress.compareAndSet(false, true);
                    if (resyncStarted == false) {
                        throw new IllegalStateException("cannot start resync while it's already in progress");
                    }
                    bumpPrimaryTerm(newPrimaryTerm,
                        () -> {
                            shardStateUpdated.await();
                            assert pendingPrimaryTerm == newPrimaryTerm :
                                "shard term changed on primary. expected [" + newPrimaryTerm + "] but was [" + pendingPrimaryTerm + "]" +
                                ", current routing: " + currentRouting + ", new routing: " + newRouting;
                            assert operationPrimaryTerm == newPrimaryTerm;
                            try {
                                replicationTracker.activatePrimaryMode(getLocalCheckpoint());
                                /*
                                 * If this shard was serving as a replica shard when another shard was promoted to primary then the state of
                                 * its local checkpoint tracker was reset during the primary term transition. In particular, the local
                                 * checkpoint on this shard was thrown back to the global checkpoint and the state of the local checkpoint
                                 * tracker above the local checkpoint was destroyed. If the other shard that was promoted to primary
                                 * subsequently fails before the primary/replica re-sync completes successfully and we are now being
                                 * promoted, the local checkpoint tracker here could be left in a state where it would re-issue sequence
                                 * numbers. To ensure that this is not the case, we restore the state of the local checkpoint tracker by
                                 * replaying the translog and marking any operations there are completed.
                                 */
                                final Engine engine = getEngine();
                                engine.restoreLocalCheckpointFromTranslog();
                                /* Rolling the translog generation is not strictly needed here (as we will never have collisions between
                                 * sequence numbers in a translog generation in a new primary as it takes the last known sequence number
                                 * as a starting point), but it simplifies reasoning about the relationship between primary terms and
                                 * translog generations.
                                 */
                                engine.rollTranslogGeneration();
                                engine.fillSeqNoGaps(newPrimaryTerm);
                                replicationTracker.updateLocalCheckpoint(currentRouting.allocationId().getId(), getLocalCheckpoint());
                                primaryReplicaSyncer.accept(this, new ActionListener<ResyncTask>() {
                                    @Override
                                    public void onResponse(ResyncTask resyncTask) {
                                        logger.info("primary-replica resync completed with {} operations",
                                            resyncTask.getResyncedOperations());
                                        boolean resyncCompleted = primaryReplicaResyncInProgress.compareAndSet(true, false);
                                        assert resyncCompleted : "primary-replica resync finished but was not started";
                                    }

                                    @Override
                                    public void onFailure(Exception e) {
                                        boolean resyncCompleted = primaryReplicaResyncInProgress.compareAndSet(true, false);
                                        assert resyncCompleted : "primary-replica resync finished but was not started";
                                        if (state == IndexShardState.CLOSED) {
                                            // ignore, shutting down
                                        } else {
                                            failShard("exception during primary-replica resync", e);
                                        }
                                    }
                                });
                            } catch (final AlreadyClosedException e) {
                                // okay, the index was deleted
                            }
                        });
                }
            }
            // set this last, once we finished updating all internal state.
            this.shardRouting = newRouting;

            assert this.shardRouting.primary() == false ||
                this.shardRouting.started() == false || // note that we use started and not active to avoid relocating shards
                this.indexShardOperationPermits.isBlocked() || // if permits are blocked, we are still transitioning
                this.replicationTracker.isPrimaryMode()
                : "a started primary with non-pending operation term must be in primary mode " + this.shardRouting;
            shardStateUpdated.countDown();
        }
        if (currentRouting != null && currentRouting.active() == false && newRouting.active()) {
            indexEventListener.afterIndexShardStarted(this);
        }
        if (newRouting.equals(currentRouting) == false) {
            indexEventListener.shardRoutingChanged(this, currentRouting, newRouting);
        }
    }

    /**
     * Marks the shard as recovering based on a recovery state, fails with exception is recovering is not allowed to be set.
     */
    public IndexShardState markAsRecovering(String reason, RecoveryState recoveryState) throws IndexShardStartedException,
        IndexShardRelocatedException, IndexShardRecoveringException, IndexShardClosedException {
        synchronized (mutex) {
            if (state == IndexShardState.CLOSED) {
                throw new IndexShardClosedException(shardId);
            }
            if (state == IndexShardState.STARTED) {
                throw new IndexShardStartedException(shardId);
            }
            if (state == IndexShardState.RECOVERING) {
                throw new IndexShardRecoveringException(shardId);
            }
            if (state == IndexShardState.POST_RECOVERY) {
                throw new IndexShardRecoveringException(shardId);
            }
            this.recoveryState = recoveryState;
            return changeState(IndexShardState.RECOVERING, reason);
        }
    }

    private final AtomicBoolean primaryReplicaResyncInProgress = new AtomicBoolean();

    /**
     * Completes the relocation. Operations are blocked and current operations are drained before changing state to relocated. The provided
     * {@link Runnable} is executed after all operations are successfully blocked.
     *
     * @param consumer a {@link Runnable} that is executed after operations are blocked
     * @throws IllegalIndexShardStateException if the shard is not relocating due to concurrent cancellation
     * @throws InterruptedException            if blocking operations is interrupted
     */
    public void relocated(final Consumer<ReplicationTracker.PrimaryContext> consumer) throws IllegalIndexShardStateException, InterruptedException {
        assert shardRouting.primary() : "only primaries can be marked as relocated: " + shardRouting;
        try {
            indexShardOperationPermits.blockOperations(30, TimeUnit.MINUTES, () -> {
                // no shard operation permits are being held here, move state from started to relocated
                assert indexShardOperationPermits.getActiveOperationsCount() == 0 :
                        "in-flight operations in progress while moving shard state to relocated";
                /*
                 * We should not invoke the runnable under the mutex as the expected implementation is to handoff the primary context via a
                 * network operation. Doing this under the mutex can implicitly block the cluster state update thread on network operations.
                 */
                verifyRelocatingState();
                final ReplicationTracker.PrimaryContext primaryContext = replicationTracker.startRelocationHandoff();
                try {
                    consumer.accept(primaryContext);
                    synchronized (mutex) {
                        verifyRelocatingState();
                        replicationTracker.completeRelocationHandoff(); // make changes to primaryMode and relocated flag only under mutex
                    }
                } catch (final Exception e) {
                    try {
                        replicationTracker.abortRelocationHandoff();
                    } catch (final Exception inner) {
                        e.addSuppressed(inner);
                    }
                    throw e;
                }
            });
        } catch (TimeoutException e) {
            logger.warn("timed out waiting for relocation hand-off to complete");
            // This is really bad as ongoing replication operations are preventing this shard from completing relocation hand-off.
            // Fail primary relocation source and target shards.
            failShard("timed out waiting for relocation hand-off to complete", null);
            throw new IndexShardClosedException(shardId(), "timed out waiting for relocation hand-off to complete");
        }
    }

    private void verifyRelocatingState() {
        if (state != IndexShardState.STARTED) {
            throw new IndexShardNotStartedException(shardId, state);
        }
        /*
         * If the master cancelled recovery, the target will be removed and the recovery will be cancelled. However, it is still possible
         * that we concurrently end up here and therefore have to protect that we do not mark the shard as relocated when its shard routing
         * says otherwise.
         */

        if (shardRouting.relocating() == false) {
            throw new IllegalIndexShardStateException(shardId, IndexShardState.STARTED,
                ": shard is no longer relocating " + shardRouting);
        }

        if (primaryReplicaResyncInProgress.get()) {
            throw new IllegalIndexShardStateException(shardId, IndexShardState.STARTED,
                ": primary relocation is forbidden while primary-replica resync is in progress " + shardRouting);
        }
    }

    @Override
    public IndexShardState state() {
        return state;
    }

    /**
     * Changes the state of the current shard
     *
     * @param newState the new shard state
     * @param reason   the reason for the state change
     * @return the previous shard state
     */
    private IndexShardState changeState(IndexShardState newState, String reason) {
        assert Thread.holdsLock(mutex);
        logger.debug("state: [{}]->[{}], reason [{}]", state, newState, reason);
        IndexShardState previousState = state;
        state = newState;
        this.indexEventListener.indexShardStateChanged(this, previousState, newState, reason);
        return previousState;
    }

    public Engine.IndexResult applyIndexOperationOnPrimary(long version, VersionType versionType, SourceToParse sourceToParse,
                                                           long autoGeneratedTimestamp, boolean isRetry) throws IOException {
        assert versionType.validateVersionForWrites(version);
        return applyIndexOperation(SequenceNumbers.UNASSIGNED_SEQ_NO, operationPrimaryTerm, version, versionType, autoGeneratedTimestamp,
            isRetry, Engine.Operation.Origin.PRIMARY, sourceToParse);
    }

    public Engine.IndexResult applyIndexOperationOnReplica(long seqNo, long version, long autoGeneratedTimeStamp,
                                                           boolean isRetry, SourceToParse sourceToParse)
        throws IOException {
        return applyIndexOperation(seqNo, operationPrimaryTerm, version, null, autoGeneratedTimeStamp, isRetry,
            Engine.Operation.Origin.REPLICA, sourceToParse);
    }

    private Engine.IndexResult applyIndexOperation(long seqNo, long opPrimaryTerm, long version, @Nullable VersionType versionType,
                                                   long autoGeneratedTimeStamp, boolean isRetry, Engine.Operation.Origin origin,
                                                   SourceToParse sourceToParse) throws IOException {
        assert opPrimaryTerm <= this.operationPrimaryTerm: "op term [ " + opPrimaryTerm + " ] > shard term [" + this.operationPrimaryTerm
            + "]";
        ensureWriteAllowed(origin);
        Engine.Index operation;
        try {
            operation = prepareIndex(docMapper(sourceToParse.type()), indexSettings.getIndexVersionCreated(), sourceToParse, seqNo,
                    opPrimaryTerm, version, versionType, origin,
                autoGeneratedTimeStamp, isRetry);
            Mapping update = operation.parsedDoc().dynamicMappingsUpdate();
            if (update != null) {
                return new Engine.IndexResult(update);
            }
        } catch (Exception e) {
            // We treat any exception during parsing and or mapping update as a document level failure
            // with the exception side effects of closing the shard. Since we don't have the shard, we
            // can not raise an exception that may block any replication of previous operations to the
            // replicas
            verifyNotClosed(e);
            return new Engine.IndexResult(e, version, opPrimaryTerm, seqNo);
        }

        return index(getEngine(), operation);
    }

    public static Engine.Index prepareIndex(DocumentMapperForType docMapper, Version indexCreatedVersion, SourceToParse source, long seqNo,
            long primaryTerm, long version, VersionType versionType, Engine.Operation.Origin origin, long autoGeneratedIdTimestamp,
            boolean isRetry) {
        long startTime = System.nanoTime();
        ParsedDocument doc = docMapper.getDocumentMapper().parse(source);
        if (docMapper.getMapping() != null) {
            doc.addDynamicMappingsUpdate(docMapper.getMapping());
        }
        Term uid = new Term(IdFieldMapper.NAME, Uid.encodeId(doc.id()));
        return new Engine.Index(uid, doc, seqNo, primaryTerm, version, versionType, origin, startTime, autoGeneratedIdTimestamp, isRetry);
    }

    private Engine.IndexResult index(Engine engine, Engine.Index index) throws IOException {
        active.set(true);
        final Engine.IndexResult result;
        index = indexingOperationListeners.preIndex(shardId, index);
        try {
            if (logger.isTraceEnabled()) {
                // don't use index.source().utf8ToString() here source might not be valid UTF-8
                logger.trace("index [{}][{}] (seq# [{}])",  index.type(), index.id(), index.seqNo());
            }
            result = engine.index(index);
        } catch (Exception e) {
            indexingOperationListeners.postIndex(shardId, index, e);
            throw e;
        }
        indexingOperationListeners.postIndex(shardId, index, result);
        return result;
    }

    public Engine.NoOpResult markSeqNoAsNoop(long seqNo, String reason) throws IOException {
        return markSeqNoAsNoop(seqNo, operationPrimaryTerm, reason, Engine.Operation.Origin.REPLICA);
    }

    private Engine.NoOpResult markSeqNoAsNoop(long seqNo, long opPrimaryTerm, String reason,
                                              Engine.Operation.Origin origin) throws IOException {
        assert opPrimaryTerm <= this.operationPrimaryTerm : "op term [ " + opPrimaryTerm + " ] > shard term [" + this.operationPrimaryTerm
            + "]";
        long startTime = System.nanoTime();
        ensureWriteAllowed(origin);
        final Engine.NoOp noOp = new Engine.NoOp(seqNo, opPrimaryTerm, origin, startTime, reason);
        return noOp(getEngine(), noOp);
    }

    private Engine.NoOpResult noOp(Engine engine, Engine.NoOp noOp) {
        active.set(true);
        if (logger.isTraceEnabled()) {
            logger.trace("noop (seq# [{}])", noOp.seqNo());
        }
        return engine.noOp(noOp);
    }

    public Engine.IndexResult getFailedIndexResult(Exception e, long version) {
        return new Engine.IndexResult(e, version, operationPrimaryTerm);
    }

    public Engine.DeleteResult getFailedDeleteResult(Exception e, long version) {
        return new Engine.DeleteResult(e, version, operationPrimaryTerm);
    }

    public Engine.DeleteResult applyDeleteOperationOnPrimary(long version, String type, String id, VersionType versionType)
        throws IOException {
        assert versionType.validateVersionForWrites(version);
        return applyDeleteOperation(SequenceNumbers.UNASSIGNED_SEQ_NO, operationPrimaryTerm, version, type, id, versionType,
            Engine.Operation.Origin.PRIMARY);
    }

    public Engine.DeleteResult applyDeleteOperationOnReplica(long seqNo, long version, String type, String id) throws IOException {
        return applyDeleteOperation(seqNo, operationPrimaryTerm, version, type, id, null, Engine.Operation.Origin.REPLICA);
    }

    private Engine.DeleteResult applyDeleteOperation(long seqNo, long opPrimaryTerm, long version, String type, String id,
                                                     @Nullable VersionType versionType, Engine.Operation.Origin origin) throws IOException {
        assert opPrimaryTerm <= this.operationPrimaryTerm : "op term [ " + opPrimaryTerm + " ] > shard term [" + this.operationPrimaryTerm
            + "]";
        ensureWriteAllowed(origin);
        // When there is a single type, the unique identifier is only composed of the _id,
        // so there is no way to differenciate foo#1 from bar#1. This is especially an issue
        // if a user first deletes foo#1 and then indexes bar#1: since we do not encode the
        // _type in the uid it might look like we are reindexing the same document, which
        // would fail if bar#1 is indexed with a lower version than foo#1 was deleted with.
        // In order to work around this issue, we make deletions create types. This way, we
        // fail if index and delete operations do not use the same type.
        // TODO: clean this up when types are gone
        try {
            Mapping update = docMapper(type).getMapping();
            if (update != null) {
                return new Engine.DeleteResult(update);
            }
        } catch (MapperParsingException | IllegalArgumentException | TypeMissingException e) {
            return new Engine.DeleteResult(e, version, operationPrimaryTerm, seqNo, false);
        }
        final Term uid = extractUidForDelete(type, id);
        final Engine.Delete delete = prepareDelete(type, id, uid, seqNo, opPrimaryTerm, version,
            versionType, origin);
        return delete(getEngine(), delete);
    }

    private static Engine.Delete prepareDelete(String type, String id, Term uid, long seqNo, long primaryTerm, long version,
                                               VersionType versionType, Engine.Operation.Origin origin) {
        long startTime = System.nanoTime();
        return new Engine.Delete(type, id, uid, seqNo, primaryTerm, version, versionType, origin, startTime);
    }

    private Term extractUidForDelete(String type, String id) {
        // This is only correct because we create types dynamically on delete operations
        // otherwise this could match the same _id from a different type
        BytesRef idBytes = Uid.encodeId(id);
        return new Term(IdFieldMapper.NAME, idBytes);
    }

    private Engine.DeleteResult delete(Engine engine, Engine.Delete delete) throws IOException {
        active.set(true);
        final Engine.DeleteResult result;
        delete = indexingOperationListeners.preDelete(shardId, delete);
        try {
            if (logger.isTraceEnabled()) {
                logger.trace("delete [{}] (seq no [{}])", delete.uid().text(), delete.seqNo());
            }
            result = engine.delete(delete);
        } catch (Exception e) {
            indexingOperationListeners.postDelete(shardId, delete, e);
            throw e;
        }
        indexingOperationListeners.postDelete(shardId, delete, result);
        return result;
    }

    public Engine.GetResult get(Engine.Get get) {
        readAllowed();
        return getEngine().get(get, this::acquireSearcher);
    }

    /**
     * Writes all indexing changes to disk and opens a new searcher reflecting all changes.  This can throw {@link AlreadyClosedException}.
     */
    public void refresh(String source) {
        verifyNotClosed();
        if (logger.isTraceEnabled()) {
            logger.trace("refresh with source [{}]", source);
        }
        getEngine().refresh(source);
    }

    /**
     * Returns how many bytes we are currently moving from heap to disk
     */
    public long getWritingBytes() {
        Engine engine = getEngineOrNull();
        if (engine == null) {
            return 0;
        }
        return engine.getWritingBytes();
    }

    public RefreshStats refreshStats() {
        int listeners = refreshListeners.pendingCount();
        return new RefreshStats(refreshMetric.count(), TimeUnit.NANOSECONDS.toMillis(refreshMetric.sum()), listeners);
    }

    public FlushStats flushStats() {
        return new FlushStats(flushMetric.count(), periodicFlushMetric.count(), TimeUnit.NANOSECONDS.toMillis(flushMetric.sum()));
    }

    public DocsStats docStats() {
        // we calculate the doc stats based on the internal reader that is more up-to-date and not subject
        // to external refreshes. For instance we don't refresh an external reader if we flush and indices with
        // index.refresh_interval=-1 won't see any doc stats updates at all. This change will give more accurate statistics
        // when indexing but not refreshing in general. Yet, if a refresh happens the internal reader is refresh as well so we are
        // safe here.
        long numDocs = 0;
        long numDeletedDocs = 0;
        long sizeInBytes = 0;
        try (Engine.Searcher searcher = acquireSearcher("docStats", Engine.SearcherScope.INTERNAL)) {
            // we don't wait for a pending refreshes here since it's a stats call instead we mark it as accessed only which will cause
            // the next scheduled refresh to go through and refresh the stats as well
            markSearcherAccessed();
            for (LeafReaderContext reader : searcher.reader().leaves()) {
                // we go on the segment level here to get accurate numbers
                final SegmentReader segmentReader = Lucene.segmentReader(reader.reader());
                SegmentCommitInfo info = segmentReader.getSegmentInfo();
                numDocs += reader.reader().numDocs();
                numDeletedDocs += reader.reader().numDeletedDocs();
                try {
                    sizeInBytes += info.sizeInBytes();
                } catch (IOException e) {
                    logger.trace(() -> new ParameterizedMessage("failed to get size for [{}]", info.info.name), e);
                }
            }
        }
        return new DocsStats(numDocs, numDeletedDocs, sizeInBytes);
    }

    /**
     * @return {@link CommitStats}
     * @throws AlreadyClosedException if shard is closed
     */
    public CommitStats commitStats() {
        return getEngine().commitStats();
    }

    /**
     * @return {@link SeqNoStats}
     * @throws AlreadyClosedException if shard is closed
     */
    public SeqNoStats seqNoStats() {
        return getEngine().getSeqNoStats(replicationTracker.getGlobalCheckpoint());
    }

    public IndexingStats indexingStats(String... types) {
        Engine engine = getEngineOrNull();
        final boolean throttled;
        final long throttleTimeInMillis;
        if (engine == null) {
            throttled = false;
            throttleTimeInMillis = 0;
        } else {
            throttled = engine.isThrottled();
            throttleTimeInMillis = engine.getIndexThrottleTimeInMillis();
        }
        return internalIndexingStats.stats(throttled, throttleTimeInMillis, types);
    }

    public SearchStats searchStats(String... groups) {
        return searchStats.stats(groups);
    }

    public GetStats getStats() {
        return getService.stats();
    }

    public StoreStats storeStats() {
        try {
            return store.stats();
        } catch (IOException e) {
            failShard("Failing shard because of exception during storeStats", e);
            throw new ElasticsearchException("io exception while building 'store stats'", e);
        }
    }

    public MergeStats mergeStats() {
        final Engine engine = getEngineOrNull();
        if (engine == null) {
            return new MergeStats();
        }
        return engine.getMergeStats();
    }

    public SegmentsStats segmentStats(boolean includeSegmentFileSizes) {
        SegmentsStats segmentsStats = getEngine().segmentsStats(includeSegmentFileSizes);
        segmentsStats.addBitsetMemoryInBytes(shardBitsetFilterCache.getMemorySizeInBytes());
        return segmentsStats;
    }

    public WarmerStats warmerStats() {
        return shardWarmerService.stats();
    }

    public FieldDataStats fieldDataStats(String... fields) {
        return shardFieldData.stats(fields);
    }

    public TranslogStats translogStats() {
        return getEngine().getTranslogStats();
    }

    public CompletionStats completionStats(String... fields) {
        CompletionStats completionStats = new CompletionStats();
        try (Engine.Searcher currentSearcher = acquireSearcher("completion_stats")) {
            // we don't wait for a pending refreshes here since it's a stats call instead we mark it as accessed only which will cause
            // the next scheduled refresh to go through and refresh the stats as well
            markSearcherAccessed();
            completionStats.add(CompletionFieldStats.completionStats(currentSearcher.reader(), fields));
        }
        return completionStats;
    }

    public Engine.SyncedFlushResult syncFlush(String syncId, Engine.CommitId expectedCommitId) {
        verifyNotClosed();
        logger.trace("trying to sync flush. sync id [{}]. expected commit id [{}]]", syncId, expectedCommitId);
        Engine engine = getEngine();
        if (engine.isRecovering()) {
            throw new IllegalIndexShardStateException(shardId(), state, "syncFlush is only allowed if the engine is not recovery" +
                " from translog");
        }
        return engine.syncFlush(syncId, expectedCommitId);
    }

    /**
     * Executes the given flush request against the engine.
     *
     * @param request the flush request
     * @return the commit ID
     */
    public Engine.CommitId flush(FlushRequest request) {
        final boolean waitIfOngoing = request.waitIfOngoing();
        final boolean force = request.force();
        logger.trace("flush with {}", request);
        /*
         * We allow flushes while recovery since we allow operations to happen while recovering and we want to keep the translog under
         * control (up to deletes, which we do not GC). Yet, we do not use flush internally to clear deletes and flush the index writer
         * since we use Engine#writeIndexingBuffer for this now.
         */
        verifyNotClosed();
        final Engine engine = getEngine();
        if (engine.isRecovering()) {
            throw new IllegalIndexShardStateException(
                    shardId(),
                    state,
                    "flush is only allowed if the engine is not recovery from translog");
        }
        final long time = System.nanoTime();
        final Engine.CommitId commitId = engine.flush(force, waitIfOngoing);
        flushMetric.inc(System.nanoTime() - time);
        return commitId;
    }

    /**
     * checks and removes translog files that no longer need to be retained. See
     * {@link org.elasticsearch.index.translog.TranslogDeletionPolicy} for details
     */
    public void trimTranslog() {
        verifyNotClosed();
        final Engine engine = getEngine();
        engine.trimUnreferencedTranslogFiles();
    }

    /**
     * Rolls the tranlog generation and cleans unneeded.
     */
    private void rollTranslogGeneration() {
        final Engine engine = getEngine();
        engine.rollTranslogGeneration();
    }

    public void forceMerge(ForceMergeRequest forceMerge) throws IOException {
        verifyActive();
        if (logger.isTraceEnabled()) {
            logger.trace("force merge with {}", forceMerge);
        }
        Engine engine = getEngine();
        engine.forceMerge(forceMerge.flush(), forceMerge.maxNumSegments(),
            forceMerge.onlyExpungeDeletes(), false, false);
    }

    /**
     * Upgrades the shard to the current version of Lucene and returns the minimum segment version
     */
    public org.apache.lucene.util.Version upgrade(UpgradeRequest upgrade) throws IOException {
        verifyActive();
        if (logger.isTraceEnabled()) {
            logger.trace("upgrade with {}", upgrade);
        }
        org.apache.lucene.util.Version previousVersion = minimumCompatibleVersion();
        // we just want to upgrade the segments, not actually forge merge to a single segment
        final Engine engine = getEngine();
        engine.forceMerge(true,  // we need to flush at the end to make sure the upgrade is durable
            Integer.MAX_VALUE, // we just want to upgrade the segments, not actually optimize to a single segment
            false, true, upgrade.upgradeOnlyAncientSegments());
        org.apache.lucene.util.Version version = minimumCompatibleVersion();
        if (logger.isTraceEnabled()) {
            logger.trace("upgraded segments for {} from version {} to version {}", shardId, previousVersion, version);
        }

        return version;
    }

    public org.apache.lucene.util.Version minimumCompatibleVersion() {
        org.apache.lucene.util.Version luceneVersion = null;
        for (Segment segment : getEngine().segments(false)) {
            if (luceneVersion == null || luceneVersion.onOrAfter(segment.getVersion())) {
                luceneVersion = segment.getVersion();
            }
        }
        return luceneVersion == null ? indexSettings.getIndexVersionCreated().luceneVersion : luceneVersion;
    }

    /**
     * Creates a new {@link IndexCommit} snapshot from the currently running engine. All resources referenced by this
     * commit won't be freed until the commit / snapshot is closed.
     *
     * @param flushFirst <code>true</code> if the index should first be flushed to disk / a low level lucene commit should be executed
     */
    public Engine.IndexCommitRef acquireLastIndexCommit(boolean flushFirst) throws EngineException {
        final IndexShardState state = this.state; // one time volatile read
        // we allow snapshot on closed index shard, since we want to do one after we close the shard and before we close the engine
        if (state == IndexShardState.STARTED || state == IndexShardState.CLOSED) {
            return getEngine().acquireLastIndexCommit(flushFirst);
        } else {
            throw new IllegalIndexShardStateException(shardId, state, "snapshot is not allowed");
        }
    }

    /**
     * Snapshots the most recent safe index commit from the currently running engine.
     * All index files referenced by this index commit won't be freed until the commit/snapshot is closed.
     */
    public Engine.IndexCommitRef acquireSafeIndexCommit() throws EngineException {
        final IndexShardState state = this.state; // one time volatile read
        // we allow snapshot on closed index shard, since we want to do one after we close the shard and before we close the engine
        if (state == IndexShardState.STARTED || state == IndexShardState.CLOSED) {
            return getEngine().acquireSafeIndexCommit();
        } else {
            throw new IllegalIndexShardStateException(shardId, state, "snapshot is not allowed");
        }
    }

    /**
     * gets a {@link Store.MetadataSnapshot} for the current directory. This method is safe to call in all lifecycle of the index shard,
     * without having to worry about the current state of the engine and concurrent flushes.
     *
     * @throws org.apache.lucene.index.IndexNotFoundException     if no index is found in the current directory
     * @throws org.apache.lucene.index.CorruptIndexException      if the lucene index is corrupted. This can be caused by a checksum
     *                                                            mismatch or an unexpected exception when opening the index reading the
     *                                                            segments file.
     * @throws org.apache.lucene.index.IndexFormatTooOldException if the lucene index is too old to be opened.
     * @throws org.apache.lucene.index.IndexFormatTooNewException if the lucene index is too new to be opened.
     * @throws java.io.FileNotFoundException                      if one or more files referenced by a commit are not present.
     * @throws java.nio.file.NoSuchFileException                  if one or more files referenced by a commit are not present.
     */
    public Store.MetadataSnapshot snapshotStoreMetadata() throws IOException {
        Engine.IndexCommitRef indexCommit = null;
        store.incRef();
        try {
            Engine engine;
            synchronized (mutex) {
                // if the engine is not running, we can access the store directly, but we need to make sure no one starts
                // the engine on us. If the engine is running, we can get a snapshot via the deletion policy which is initialized.
                // That can be done out of mutex, since the engine can be closed half way.
                engine = getEngineOrNull();
                if (engine == null) {
                    return store.getMetadata(null, true);
                }
            }
            indexCommit = engine.acquireLastIndexCommit(false);
            return store.getMetadata(indexCommit.getIndexCommit());
        } finally {
            store.decRef();
            IOUtils.close(indexCommit);
        }
    }

    /**
     * Fails the shard and marks the shard store as corrupted if
     * <code>e</code> is caused by index corruption
     */
    public void failShard(String reason, @Nullable Exception e) {
        // fail the engine. This will cause this shard to also be removed from the node's index service.
        getEngine().failEngine(reason, e);
    }
    public Engine.Searcher acquireSearcher(String source) {
        return acquireSearcher(source, Engine.SearcherScope.EXTERNAL);
    }

    private void markSearcherAccessed() {
        lastSearcherAccess.lazySet(threadPool.relativeTimeInMillis());
    }

    private Engine.Searcher acquireSearcher(String source, Engine.SearcherScope scope) {
        readAllowed();
        final Engine engine = getEngine();
        final Engine.Searcher searcher = engine.acquireSearcher(source, scope);
        boolean success = false;
        try {
            final Engine.Searcher wrappedSearcher = searcherWrapper == null ? searcher : searcherWrapper.wrap(searcher);
            assert wrappedSearcher != null;
            success = true;
            return wrappedSearcher;
        } catch (IOException ex) {
            throw new ElasticsearchException("failed to wrap searcher", ex);
        } finally {
            if (success == false) {
                Releasables.close(success, searcher);
            }
        }
    }

    public void close(String reason, boolean flushEngine) throws IOException {
        synchronized (mutex) {
            try {
                changeState(IndexShardState.CLOSED, reason);
            } finally {
                final Engine engine = this.currentEngineReference.getAndSet(null);
                try {
                    if (engine != null && flushEngine) {
                        engine.flushAndClose();
                    }
                } finally {
                    // playing safe here and close the engine even if the above succeeds - close can be called multiple times
                    // Also closing refreshListeners to prevent us from accumulating any more listeners
                    IOUtils.close(engine, refreshListeners);
                    indexShardOperationPermits.close();
                }
            }
        }
    }

    public IndexShard postRecovery(String reason) throws IndexShardStartedException, IndexShardRelocatedException, IndexShardClosedException {
        synchronized (mutex) {
            if (state == IndexShardState.CLOSED) {
                throw new IndexShardClosedException(shardId);
            }
            if (state == IndexShardState.STARTED) {
                throw new IndexShardStartedException(shardId);
            }
            // we need to refresh again to expose all operations that were index until now. Otherwise
            // we may not expose operations that were indexed with a refresh listener that was immediately
            // responded to in addRefreshListener.
            getEngine().refresh("post_recovery");
            recoveryState.setStage(RecoveryState.Stage.DONE);
            changeState(IndexShardState.POST_RECOVERY, reason);
        }
        return this;
    }

    /**
     * called before starting to copy index files over
     */
    public void prepareForIndexRecovery() {
        if (state != IndexShardState.RECOVERING) {
            throw new IndexShardNotRecoveringException(shardId, state);
        }
        recoveryState.setStage(RecoveryState.Stage.INDEX);
        assert currentEngineReference.get() == null;
    }

    public void trimOperationOfPreviousPrimaryTerms(long aboveSeqNo) {
        getEngine().trimOperationsFromTranslog(operationPrimaryTerm, aboveSeqNo);
    }

    public Engine.Result applyTranslogOperation(Translog.Operation operation, Engine.Operation.Origin origin) throws IOException {
        // If a translog op is replayed on the primary (eg. ccr), we need to use external instead of null for its version type.
        final VersionType versionType = (origin == Engine.Operation.Origin.PRIMARY) ? VersionType.EXTERNAL : null;
        final Engine.Result result;
        switch (operation.opType()) {
            case INDEX:
                final Translog.Index index = (Translog.Index) operation;
                // we set canHaveDuplicates to true all the time such that we de-optimze the translog case and ensure that all
                // autoGeneratedID docs that are coming from the primary are updated correctly.
                result = applyIndexOperation(index.seqNo(), index.primaryTerm(), index.version(),
                    versionType, index.getAutoGeneratedIdTimestamp(), true, origin,
                    source(shardId.getIndexName(), index.type(), index.id(), index.source(),
                        XContentHelper.xContentType(index.source())).routing(index.routing()));
                break;
            case DELETE:
                final Translog.Delete delete = (Translog.Delete) operation;
                result = applyDeleteOperation(delete.seqNo(), delete.primaryTerm(), delete.version(), delete.type(), delete.id(),
                    versionType, origin);
                break;
            case NO_OP:
                final Translog.NoOp noOp = (Translog.NoOp) operation;
                result = markSeqNoAsNoop(noOp.seqNo(), noOp.primaryTerm(), noOp.reason(), origin);
                break;
            default:
                throw new IllegalStateException("No operation defined for [" + operation + "]");
        }
        return result;
    }

    // package-private for testing
    int runTranslogRecovery(Engine engine, Translog.Snapshot snapshot) throws IOException {
        recoveryState.getTranslog().totalOperations(snapshot.totalOperations());
        recoveryState.getTranslog().totalOperationsOnStart(snapshot.totalOperations());
        int opsRecovered = 0;
        Translog.Operation operation;
        while ((operation = snapshot.next()) != null) {
            try {
                logger.trace("[translog] recover op {}", operation);
                Engine.Result result = applyTranslogOperation(operation, Engine.Operation.Origin.LOCAL_TRANSLOG_RECOVERY);
                switch (result.getResultType()) {
                    case FAILURE:
                        throw result.getFailure();
                    case MAPPING_UPDATE_REQUIRED:
                        throw new IllegalArgumentException("unexpected mapping update: " + result.getRequiredMappingUpdate());
                    case SUCCESS:
                        break;
                    default:
                        throw new AssertionError("Unknown result type [" + result.getResultType() + "]");
                }

                opsRecovered++;
                recoveryState.getTranslog().incrementRecoveredOperations();
            } catch (Exception e) {
                if (ExceptionsHelper.status(e) == RestStatus.BAD_REQUEST) {
                    // mainly for MapperParsingException and Failure to detect xcontent
                    logger.info("ignoring recovery of a corrupt translog entry", e);
                } else {
                    throw ExceptionsHelper.convertToRuntime(e);
                }
            }
        }
        return opsRecovered;
    }

    /**
     * opens the engine on top of the existing lucene engine and translog.
     * Operations from the translog will be replayed to bring lucene up to date.
     **/
    public void openEngineAndRecoverFromTranslog() throws IOException {
        innerOpenEngineAndTranslog();
        getEngine().recoverFromTranslog();
    }

    /**
     * Opens the engine on top of the existing lucene engine and translog.
     * The translog is kept but its operations won't be replayed.
     */
    public void openEngineAndSkipTranslogRecovery() throws IOException {
        innerOpenEngineAndTranslog();
        getEngine().skipTranslogRecovery();
    }

    private void innerOpenEngineAndTranslog() throws IOException {
        if (state != IndexShardState.RECOVERING) {
            throw new IndexShardNotRecoveringException(shardId, state);
        }
        recoveryState.setStage(RecoveryState.Stage.VERIFY_INDEX);
        // also check here, before we apply the translog
        if (Booleans.isTrue(checkIndexOnStartup)) {
            try {
                checkIndex();
            } catch (IOException ex) {
                throw new RecoveryFailedException(recoveryState, "check index failed", ex);
            }
        }
        recoveryState.setStage(RecoveryState.Stage.TRANSLOG);

        final EngineConfig config = newEngineConfig();

        // we disable deletes since we allow for operations to be executed against the shard while recovering
        // but we need to make sure we don't loose deletes until we are done recovering
        config.setEnableGcDeletes(false);
        // we have to set it before we open an engine and recover from the translog because
        // acquiring a snapshot from the translog causes a sync which causes the global checkpoint to be pulled in,
        // and an engine can be forced to close in ctor which also causes the global checkpoint to be pulled in.
        final String translogUUID = store.readLastCommittedSegmentsInfo().getUserData().get(Translog.TRANSLOG_UUID_KEY);
        final long globalCheckpoint = Translog.readGlobalCheckpoint(translogConfig.getTranslogPath(), translogUUID);
        replicationTracker.updateGlobalCheckpointOnReplica(globalCheckpoint, "read from translog checkpoint");

        assertMaxUnsafeAutoIdInCommit();

        final long minRetainedTranslogGen = Translog.readMinTranslogGeneration(translogConfig.getTranslogPath(), translogUUID);
        store.trimUnsafeCommits(globalCheckpoint, minRetainedTranslogGen, config.getIndexSettings().getIndexVersionCreated());

        createNewEngine(config);
        verifyNotClosed();
        // We set active because we are now writing operations to the engine; this way, if we go idle after some time and become inactive,
        // we still give sync'd flush a chance to run:
        active.set(true);
        assertSequenceNumbersInCommit();
        assert recoveryState.getStage() == RecoveryState.Stage.TRANSLOG : "TRANSLOG stage expected but was: " + recoveryState.getStage();
    }

    private boolean assertSequenceNumbersInCommit() throws IOException {
        final Map<String, String> userData = SegmentInfos.readLatestCommit(store.directory()).getUserData();
        assert userData.containsKey(SequenceNumbers.LOCAL_CHECKPOINT_KEY) : "commit point doesn't contains a local checkpoint";
        assert userData.containsKey(SequenceNumbers.MAX_SEQ_NO) : "commit point doesn't contains a maximum sequence number";
        assert userData.containsKey(Engine.HISTORY_UUID_KEY) : "commit point doesn't contains a history uuid";
        assert userData.get(Engine.HISTORY_UUID_KEY).equals(getHistoryUUID()) : "commit point history uuid ["
            + userData.get(Engine.HISTORY_UUID_KEY) + "] is different than engine [" + getHistoryUUID() + "]";
        return true;
    }

    private boolean assertMaxUnsafeAutoIdInCommit() throws IOException {
        final Map<String, String> userData = SegmentInfos.readLatestCommit(store.directory()).getUserData();
        assert userData.containsKey(InternalEngine.MAX_UNSAFE_AUTO_ID_TIMESTAMP_COMMIT_ID) :
            "opening index which was created post 5.5.0 but " + InternalEngine.MAX_UNSAFE_AUTO_ID_TIMESTAMP_COMMIT_ID
                + " is not found in commit";
        return true;
    }

    protected void onNewEngine(Engine newEngine) {
        refreshListeners.setCurrentRefreshLocationSupplier(newEngine::getTranslogLastWriteLocation);
    }

    /**
     * called if recovery has to be restarted after network error / delay **
     */
    public void performRecoveryRestart() throws IOException {
        synchronized (mutex) {
            if (state != IndexShardState.RECOVERING) {
                throw new IndexShardNotRecoveringException(shardId, state);
            }
            assert refreshListeners.pendingCount() == 0 : "we can't restart with pending listeners";
            final Engine engine = this.currentEngineReference.getAndSet(null);
            IOUtils.close(engine);
            recoveryState().setStage(RecoveryState.Stage.INIT);
        }
    }

    /**
     * returns stats about ongoing recoveries, both source and target
     */
    public RecoveryStats recoveryStats() {
        return recoveryStats;
    }

    /**
     * Returns the current {@link RecoveryState} if this shard is recovering or has been recovering.
     * Returns null if the recovery has not yet started or shard was not recovered (created via an API).
     */
    @Override
    public RecoveryState recoveryState() {
        return this.recoveryState;
    }

    /**
     * perform the last stages of recovery once all translog operations are done.
     * note that you should still call {@link #postRecovery(String)}.
     */
    public void finalizeRecovery() {
        recoveryState().setStage(RecoveryState.Stage.FINALIZE);
        Engine engine = getEngine();
        engine.refresh("recovery_finalization");
        engine.config().setEnableGcDeletes(true);
    }

    /**
     * Returns {@code true} if this shard can ignore a recovery attempt made to it (since the already doing/done it)
     */
    public boolean ignoreRecoveryAttempt() {
        IndexShardState state = state(); // one time volatile read
        return state == IndexShardState.POST_RECOVERY || state == IndexShardState.RECOVERING || state == IndexShardState.STARTED ||
            state == IndexShardState.CLOSED;
    }

    public void readAllowed() throws IllegalIndexShardStateException {
        IndexShardState state = this.state; // one time volatile read
        if (readAllowedStates.contains(state) == false) {
            throw new IllegalIndexShardStateException(shardId, state, "operations only allowed when shard state is one of " + readAllowedStates.toString());
        }
    }

    /** returns true if the {@link IndexShardState} allows reading */
    public boolean isReadAllowed() {
        return readAllowedStates.contains(state);
    }

    private void ensureWriteAllowed(Engine.Operation.Origin origin) throws IllegalIndexShardStateException {
        IndexShardState state = this.state; // one time volatile read

        if (origin.isRecovery()) {
            if (state != IndexShardState.RECOVERING) {
                throw new IllegalIndexShardStateException(shardId, state, "operation only allowed when recovering, origin [" + origin + "]");
            }
        } else {
            if (origin == Engine.Operation.Origin.PRIMARY) {
                verifyPrimary();
            } else {
                assert origin == Engine.Operation.Origin.REPLICA;
                verifyReplicationTarget();
            }
            if (writeAllowedStates.contains(state) == false) {
                throw new IllegalIndexShardStateException(shardId, state, "operation only allowed when shard state is one of " + writeAllowedStates + ", origin [" + origin + "]");
            }
        }
    }

    private void verifyPrimary() {
        if (shardRouting.primary() == false) {
            throw new IllegalStateException("shard " + shardRouting + " is not a primary");
        }
    }

    private void verifyReplicationTarget() {
        final IndexShardState state = state();
        if (shardRouting.primary() && shardRouting.active() && replicationTracker.isPrimaryMode()) {
            // must use exception that is not ignored by replication logic. See TransportActions.isShardNotAvailableException
            throw new IllegalStateException("active primary shard " + shardRouting + " cannot be a replication target before " +
                "relocation hand off, state is [" + state + "]");
        }
    }

    private void verifyNotClosed() throws IllegalIndexShardStateException {
        verifyNotClosed(null);
    }

    private void verifyNotClosed(Exception suppressed) throws IllegalIndexShardStateException {
        IndexShardState state = this.state; // one time volatile read
        if (state == IndexShardState.CLOSED) {
            final IllegalIndexShardStateException exc = new IndexShardClosedException(shardId, "operation only allowed when not closed");
            if (suppressed != null) {
                exc.addSuppressed(suppressed);
            }
            throw exc;
        }
    }

    protected final void verifyActive() throws IllegalIndexShardStateException {
        IndexShardState state = this.state; // one time volatile read
        if (state != IndexShardState.STARTED) {
            throw new IllegalIndexShardStateException(shardId, state, "operation only allowed when shard is active");
        }
    }

    /**
     * Returns number of heap bytes used by the indexing buffer for this shard, or 0 if the shard is closed
     */
    public long getIndexBufferRAMBytesUsed() {
        Engine engine = getEngineOrNull();
        if (engine == null) {
            return 0;
        }
        try {
            return engine.getIndexBufferRAMBytesUsed();
        } catch (AlreadyClosedException ex) {
            return 0;
        }
    }

    public void addShardFailureCallback(Consumer<ShardFailure> onShardFailure) {
        this.shardEventListener.delegates.add(onShardFailure);
    }

    /**
     * Called by {@link IndexingMemoryController} to check whether more than {@code inactiveTimeNS} has passed since the last
     * indexing operation, and notify listeners that we are now inactive so e.g. sync'd flush can happen.
     */
    public void checkIdle(long inactiveTimeNS) {
        Engine engineOrNull = getEngineOrNull();
        if (engineOrNull != null && System.nanoTime() - engineOrNull.getLastWriteNanos() >= inactiveTimeNS) {
            boolean wasActive = active.getAndSet(false);
            if (wasActive) {
                logger.debug("shard is now inactive");
                try {
                    indexEventListener.onShardInactive(this);
                } catch (Exception e) {
                    logger.warn("failed to notify index event listener", e);
                }
            }
        }
    }

    public boolean isActive() {
        return active.get();
    }

    public ShardPath shardPath() {
        return path;
    }

    public boolean recoverFromLocalShards(BiConsumer<String, MappingMetaData> mappingUpdateConsumer, List<IndexShard> localShards) throws IOException {
        assert shardRouting.primary() : "recover from local shards only makes sense if the shard is a primary shard";
        assert recoveryState.getRecoverySource().getType() == RecoverySource.Type.LOCAL_SHARDS : "invalid recovery type: " + recoveryState.getRecoverySource();
        final List<LocalShardSnapshot> snapshots = new ArrayList<>();
        try {
            for (IndexShard shard : localShards) {
                snapshots.add(new LocalShardSnapshot(shard));
            }

            // we are the first primary, recover from the gateway
            // if its post api allocation, the index should exists
            assert shardRouting.primary() : "recover from local shards only makes sense if the shard is a primary shard";
            StoreRecovery storeRecovery = new StoreRecovery(shardId, logger);
            return storeRecovery.recoverFromLocalShards(mappingUpdateConsumer, this, snapshots);
        } finally {
            IOUtils.close(snapshots);
        }
    }

    public boolean recoverFromStore() {
        // we are the first primary, recover from the gateway
        // if its post api allocation, the index should exists
        assert shardRouting.primary() : "recover from store only makes sense if the shard is a primary shard";
        assert shardRouting.initializing() : "can only start recovery on initializing shard";
        StoreRecovery storeRecovery = new StoreRecovery(shardId, logger);
        return storeRecovery.recoverFromStore(this);
    }

    public boolean restoreFromRepository(Repository repository) {
        assert shardRouting.primary() : "recover from store only makes sense if the shard is a primary shard";
        assert recoveryState.getRecoverySource().getType() == RecoverySource.Type.SNAPSHOT : "invalid recovery type: " + recoveryState.getRecoverySource();
        StoreRecovery storeRecovery = new StoreRecovery(shardId, logger);
        return storeRecovery.recoverFromRepository(this, repository);
    }

    /**
     * Tests whether or not the engine should be flushed periodically.
     * This test is based on the current size of the translog compared to the configured flush threshold size.
     *
     * @return {@code true} if the engine should be flushed
     */
    boolean shouldPeriodicallyFlush() {
        final Engine engine = getEngineOrNull();
        if (engine != null) {
            try {
                return engine.shouldPeriodicallyFlush();
            } catch (final AlreadyClosedException e) {
                // we are already closed, no need to flush or roll
            }
        }
        return false;
    }

    /**
     * Tests whether or not the translog generation should be rolled to a new generation. This test is based on the size of the current
     * generation compared to the configured generation threshold size.
     *
     * @return {@code true} if the current generation should be rolled to a new generation
     */
    boolean shouldRollTranslogGeneration() {
        final Engine engine = getEngineOrNull();
        if (engine != null) {
            try {
                return engine.shouldRollTranslogGeneration();
            } catch (final AlreadyClosedException e) {
                // we are already closed, no need to flush or roll
            }
        }
        return false;
    }

    public void onSettingsChanged() {
        Engine engineOrNull = getEngineOrNull();
        if (engineOrNull != null) {
            engineOrNull.onSettingsChanged();
        }
    }

    /**
     * Acquires a lock on the translog files and Lucene soft-deleted documents to prevent them from being trimmed
     */
    public Closeable acquireRetentionLockForPeerRecovery() {
        return getEngine().acquireRetentionLockForPeerRecovery();
    }

    /**
     * Creates a new translog snapshot for reading translog operations whose seq# at least the provided seq#.
     * The caller has to close the returned snapshot after finishing the reading.
     */
    public Translog.Snapshot newTranslogSnapshotFromMinSeqNo(long minSeqNo) throws IOException {
        // TODO: Remove this method after primary-replica resync use soft-deletes
        return getEngine().newSnapshotFromMinSeqNo(minSeqNo);
    }

    /**
     * Returns the estimated number of history operations whose seq# at least the provided seq# in this shard.
     */
    public int estimateNumberOfHistoryOperations(String source, long startingSeqNo) throws IOException {
        return getEngine().estimateNumberOfHistoryOperations(source, mapperService, startingSeqNo);
    }

    /**
     * Creates a new history snapshot for reading operations since the provided starting seqno (inclusive).
     * The returned snapshot can be retrieved from either Lucene index or translog files.
     */
    public Translog.Snapshot getHistoryOperations(String source, long startingSeqNo) throws IOException {
        return getEngine().readHistoryOperations(source, mapperService, startingSeqNo);
    }

    /**
     * Checks if we have a completed history of operations since the given starting seqno (inclusive).
     * This method should be called after acquiring the retention lock; See {@link #acquireRetentionLockForPeerRecovery()}
     */
    public boolean hasCompleteHistoryOperations(String source, long startingSeqNo) throws IOException {
        return getEngine().hasCompleteOperationHistory(source, mapperService, startingSeqNo);
    }

    /**
     * Creates a new "translog" snapshot from Lucene for reading operations whose seqno is between minSeqNo and maxSeqNo.
     * The caller has to close the returned snapshot after finishing the reading.
     *
     * @param source            the source of the request
     * @param minSeqNo          the min_seqno to read - inclusive
     * @param maxSeqNo          the max_seqno to read - inclusive
     * @param requiredFullRange if true then {@link Translog.Snapshot#next()} will throw {@link IllegalStateException}
     *                          if any operation between minSeqNo and maxSeqNo is missing. This parameter should be only
     *                          enabled when the requesting range is below the global checkpoint.
     */
    public Translog.Snapshot newLuceneChangesSnapshot(String source, long minSeqNo, long maxSeqNo,
                                                      boolean requiredFullRange) throws IOException {
        return getEngine().newLuceneChangesSnapshot(source, mapperService, minSeqNo, maxSeqNo, requiredFullRange);
    }

    public List<Segment> segments(boolean verbose) {
        return getEngine().segments(verbose);
    }

    public void flushAndCloseEngine() throws IOException {
        getEngine().flushAndClose();
    }

    public String getHistoryUUID() {
        return getEngine().getHistoryUUID();
    }

    public IndexEventListener getIndexEventListener() {
        return indexEventListener;
    }

    public void activateThrottling() {
        try {
            getEngine().activateThrottling();
        } catch (AlreadyClosedException ex) {
            // ignore
        }
    }

    public void deactivateThrottling() {
        try {
            getEngine().deactivateThrottling();
        } catch (AlreadyClosedException ex) {
            // ignore
        }
    }

    private void handleRefreshException(Exception e) {
        if (e instanceof AlreadyClosedException) {
            // ignore
        } else if (e instanceof RefreshFailedEngineException) {
            RefreshFailedEngineException rfee = (RefreshFailedEngineException) e;
            if (rfee.getCause() instanceof InterruptedException) {
                // ignore, we are being shutdown
            } else if (rfee.getCause() instanceof ClosedByInterruptException) {
                // ignore, we are being shutdown
            } else if (rfee.getCause() instanceof ThreadInterruptedException) {
                // ignore, we are being shutdown
            } else {
                if (state != IndexShardState.CLOSED) {
                    logger.warn("Failed to perform engine refresh", e);
                }
            }
        } else {
            if (state != IndexShardState.CLOSED) {
                logger.warn("Failed to perform engine refresh", e);
            }
        }
    }

    /**
     * Called when our shard is using too much heap and should move buffered indexed/deleted documents to disk.
     */
    public void writeIndexingBuffer() {
        try {
            Engine engine = getEngine();
            engine.writeIndexingBuffer();
        } catch (Exception e) {
            handleRefreshException(e);
        }
    }

    /**
     * Notifies the service to update the local checkpoint for the shard with the provided allocation ID. See
     * {@link ReplicationTracker#updateLocalCheckpoint(String, long)} for
     * details.
     *
     * @param allocationId the allocation ID of the shard to update the local checkpoint for
     * @param checkpoint   the local checkpoint for the shard
     */
    public void updateLocalCheckpointForShard(final String allocationId, final long checkpoint) {
        verifyPrimary();
        verifyNotClosed();
        replicationTracker.updateLocalCheckpoint(allocationId, checkpoint);
    }

    /**
     * Update the local knowledge of the global checkpoint for the specified allocation ID.
     *
     * @param allocationId     the allocation ID to update the global checkpoint for
     * @param globalCheckpoint the global checkpoint
     */
    public void updateGlobalCheckpointForShard(final String allocationId, final long globalCheckpoint) {
        verifyPrimary();
        verifyNotClosed();
        replicationTracker.updateGlobalCheckpointForShard(allocationId, globalCheckpoint);
    }

    /**
     * Waits for all operations up to the provided sequence number to complete.
     *
     * @param seqNo the sequence number that the checkpoint must advance to before this method returns
     * @throws InterruptedException if the thread was interrupted while blocking on the condition
     */
    public void waitForOpsToComplete(final long seqNo) throws InterruptedException {
        getEngine().waitForOpsToComplete(seqNo);
    }

    /**
     * Called when the recovery process for a shard has opened the engine on the target shard. Ensures that the right data structures
     * have been set up locally to track local checkpoint information for the shard and that the shard is added to the replication group.
     *
     * @param allocationId  the allocation ID of the shard for which recovery was initiated
     */
    public void initiateTracking(final String allocationId) {
        verifyPrimary();
        replicationTracker.initiateTracking(allocationId);
    }

    /**
     * Marks the shard with the provided allocation ID as in-sync with the primary shard. See
     * {@link ReplicationTracker#markAllocationIdAsInSync(String, long)}
     * for additional details.
     *
     * @param allocationId    the allocation ID of the shard to mark as in-sync
     * @param localCheckpoint the current local checkpoint on the shard
     */
    public void markAllocationIdAsInSync(final String allocationId, final long localCheckpoint) throws InterruptedException {
        verifyPrimary();
        replicationTracker.markAllocationIdAsInSync(allocationId, localCheckpoint);
    }

    /**
     * Returns the local checkpoint for the shard.
     *
     * @return the local checkpoint
     */
    public long getLocalCheckpoint() {
        return getEngine().getLocalCheckpoint();
    }

    /**
     * Returns the global checkpoint for the shard.
     *
     * @return the global checkpoint
     */
    public long getGlobalCheckpoint() {
        return replicationTracker.getGlobalCheckpoint();
    }

    /**
     * Returns the latest global checkpoint value that has been persisted in the underlying storage (i.e. translog's checkpoint)
     */
    public long getLastSyncedGlobalCheckpoint() {
        return getEngine().getLastSyncedGlobalCheckpoint();
    }

    /**
     * Get the local knowledge of the global checkpoints for all in-sync allocation IDs.
     *
     * @return a map from allocation ID to the local knowledge of the global checkpoint for that allocation ID
     */
    public ObjectLongMap<String> getInSyncGlobalCheckpoints() {
        verifyPrimary();
        verifyNotClosed();
        return replicationTracker.getInSyncGlobalCheckpoints();
    }

    /**
     * Syncs the global checkpoint to the replicas if the global checkpoint on at least one replica is behind the global checkpoint on the
     * primary.
     */
    public void maybeSyncGlobalCheckpoint(final String reason) {
        verifyPrimary();
        verifyNotClosed();
        if (replicationTracker.isPrimaryMode() == false) {
            return;
        }
        // only sync if there are not operations in flight
        final SeqNoStats stats = getEngine().getSeqNoStats(replicationTracker.getGlobalCheckpoint());
        if (stats.getMaxSeqNo() == stats.getGlobalCheckpoint()) {
            final ObjectLongMap<String> globalCheckpoints = getInSyncGlobalCheckpoints();
            final String allocationId = routingEntry().allocationId().getId();
            assert globalCheckpoints.containsKey(allocationId);
            final long globalCheckpoint = globalCheckpoints.get(allocationId);
            final boolean syncNeeded =
                    StreamSupport
                            .stream(globalCheckpoints.values().spliterator(), false)
                            .anyMatch(v -> v.value < globalCheckpoint);
            // only sync if there is a shard lagging the primary
            if (syncNeeded) {
                logger.trace("syncing global checkpoint for [{}]", reason);
                globalCheckpointSyncer.run();
            }
        }
    }

    /**
     * Returns the current replication group for the shard.
     *
     * @return the replication group
     */
    public ReplicationGroup getReplicationGroup() {
        verifyPrimary();
        verifyNotClosed();
        return replicationTracker.getReplicationGroup();
    }

    /**
     * Updates the global checkpoint on a replica shard after it has been updated by the primary.
     *
     * @param globalCheckpoint the global checkpoint
     * @param reason           the reason the global checkpoint was updated
     */
    public void updateGlobalCheckpointOnReplica(final long globalCheckpoint, final String reason) {
        verifyReplicationTarget();
        final long localCheckpoint = getLocalCheckpoint();
        if (globalCheckpoint > localCheckpoint) {
            /*
             * This can happen during recovery when the shard has started its engine but recovery is not finalized and is receiving global
             * checkpoint updates. However, since this shard is not yet contributing to calculating the global checkpoint, it can be the
             * case that the global checkpoint update from the primary is ahead of the local checkpoint on this shard. In this case, we
             * ignore the global checkpoint update. This can happen if we are in the translog stage of recovery. Prior to this, the engine
             * is not opened and this shard will not receive global checkpoint updates, and after this the shard will be contributing to
             * calculations of the global checkpoint. However, we can not assert that we are in the translog stage of recovery here as
             * while the global checkpoint update may have emanated from the primary when we were in that state, we could subsequently move
             * to recovery finalization, or even finished recovery before the update arrives here.
             */
            assert state() != IndexShardState.POST_RECOVERY && state() != IndexShardState.STARTED :
                "supposedly in-sync shard copy received a global checkpoint [" + globalCheckpoint + "] " +
                    "that is higher than its local checkpoint [" + localCheckpoint + "]";
            return;
        }
        replicationTracker.updateGlobalCheckpointOnReplica(globalCheckpoint, reason);
    }

    /**
     * Updates the known allocation IDs and the local checkpoints for the corresponding allocations from a primary relocation source.
     *
     * @param primaryContext the sequence number context
     */
    public void activateWithPrimaryContext(final ReplicationTracker.PrimaryContext primaryContext) {
        verifyPrimary();
        assert shardRouting.isRelocationTarget() : "only relocation target can update allocation IDs from primary context: " + shardRouting;
        assert primaryContext.getCheckpointStates().containsKey(routingEntry().allocationId().getId()) &&
            getLocalCheckpoint() == primaryContext.getCheckpointStates().get(routingEntry().allocationId().getId()).getLocalCheckpoint();
        synchronized (mutex) {
            replicationTracker.activateWithPrimaryContext(primaryContext); // make changes to primaryMode flag only under mutex
        }
    }

    /**
     * Check if there are any recoveries pending in-sync.
     *
     * @return {@code true} if there is at least one shard pending in-sync, otherwise false
     */
    public boolean pendingInSync() {
        verifyPrimary();
        return replicationTracker.pendingInSync();
    }

    /**
     * Should be called for each no-op update operation to increment relevant statistics.
     *
     * @param type the doc type of the update
     */
    public void noopUpdate(String type) {
        internalIndexingStats.noopUpdate(type);
    }

    void checkIndex() throws IOException {
        if (store.tryIncRef()) {
            try {
                doCheckIndex();
            } finally {
                store.decRef();
            }
        }
    }

    private void doCheckIndex() throws IOException {
        long timeNS = System.nanoTime();
        if (!Lucene.indexExists(store.directory())) {
            return;
        }
        BytesStreamOutput os = new BytesStreamOutput();
        PrintStream out = new PrintStream(os, false, StandardCharsets.UTF_8.name());

        if ("checksum".equals(checkIndexOnStartup)) {
            // physical verification only: verify all checksums for the latest commit
            IOException corrupt = null;
            MetadataSnapshot metadata = snapshotStoreMetadata();
            for (Map.Entry<String, StoreFileMetaData> entry : metadata.asMap().entrySet()) {
                try {
                    Store.checkIntegrity(entry.getValue(), store.directory());
                    out.println("checksum passed: " + entry.getKey());
                } catch (IOException exc) {
                    out.println("checksum failed: " + entry.getKey());
                    exc.printStackTrace(out);
                    corrupt = exc;
                }
            }
            out.flush();
            if (corrupt != null) {
                logger.warn("check index [failure]\n{}", os.bytes().utf8ToString());
                throw corrupt;
            }
        } else {
            // full checkindex
            final CheckIndex.Status status = store.checkIndex(out);
            out.flush();
            if (!status.clean) {
                if (state == IndexShardState.CLOSED) {
                    // ignore if closed....
                    return;
                }
                logger.warn("check index [failure]\n{}", os.bytes().utf8ToString());
                if ("fix".equals(checkIndexOnStartup)) {
                    if (logger.isDebugEnabled()) {
                        logger.debug("fixing index, writing new segments file ...");
                    }
                    store.exorciseIndex(status);
                    if (logger.isDebugEnabled()) {
                        logger.debug("index fixed, wrote new segments file \"{}\"", status.segmentsFileName);
                    }
                } else {
                    // only throw a failure if we are not going to fix the index
                    throw new IllegalStateException("index check failure but can't fix it");
                }
            }
        }

        if (logger.isDebugEnabled()) {
            logger.debug("check index [success]\n{}", os.bytes().utf8ToString());
        }

        recoveryState.getVerifyIndex().checkIndexTime(Math.max(0, TimeValue.nsecToMSec(System.nanoTime() - timeNS)));
    }

    Engine getEngine() {
        Engine engine = getEngineOrNull();
        if (engine == null) {
            throw new AlreadyClosedException("engine is closed");
        }
        return engine;
    }

    /**
     * NOTE: returns null if engine is not yet started (e.g. recovery phase 1, copying over index files, is still running), or if engine is
     * closed.
     */
    protected Engine getEngineOrNull() {
        return this.currentEngineReference.get();
    }

    public void startRecovery(RecoveryState recoveryState, PeerRecoveryTargetService recoveryTargetService,
                              PeerRecoveryTargetService.RecoveryListener recoveryListener, RepositoriesService repositoriesService,
                              BiConsumer<String, MappingMetaData> mappingUpdateConsumer,
                              IndicesService indicesService) {
        // TODO: Create a proper object to encapsulate the recovery context
        // all of the current methods here follow a pattern of:
        // resolve context which isn't really dependent on the local shards and then async
        // call some external method with this pointer.
        // with a proper recovery context object we can simply change this to:
        // startRecovery(RecoveryState recoveryState, ShardRecoverySource source ) {
        //     markAsRecovery("from " + source.getShortDescription(), recoveryState);
        //     threadPool.generic().execute()  {
        //           onFailure () { listener.failure() };
        //           doRun() {
        //                if (source.recover(this)) {
        //                  recoveryListener.onRecoveryDone(recoveryState);
        //                }
        //           }
        //     }}
        // }
        assert recoveryState.getRecoverySource().equals(shardRouting.recoverySource());
        switch (recoveryState.getRecoverySource().getType()) {
            case EMPTY_STORE:
            case EXISTING_STORE:
                markAsRecovering("from store", recoveryState); // mark the shard as recovering on the cluster state thread
                threadPool.generic().execute(() -> {
                    try {
                        if (recoverFromStore()) {
                            recoveryListener.onRecoveryDone(recoveryState);
                        }
                    } catch (Exception e) {
                        recoveryListener.onRecoveryFailure(recoveryState, new RecoveryFailedException(recoveryState, null, e), true);
                    }
                });
                break;
            case PEER:
                try {
                    markAsRecovering("from " + recoveryState.getSourceNode(), recoveryState);
                    recoveryTargetService.startRecovery(this, recoveryState.getSourceNode(), recoveryListener);
                } catch (Exception e) {
                    failShard("corrupted preexisting index", e);
                    recoveryListener.onRecoveryFailure(recoveryState, new RecoveryFailedException(recoveryState, null, e), true);
                }
                break;
            case SNAPSHOT:
                markAsRecovering("from snapshot", recoveryState); // mark the shard as recovering on the cluster state thread
                SnapshotRecoverySource recoverySource = (SnapshotRecoverySource) recoveryState.getRecoverySource();
                threadPool.generic().execute(() -> {
                    try {
                        final Repository repository = repositoriesService.repository(recoverySource.snapshot().getRepository());
                        if (restoreFromRepository(repository)) {
                            recoveryListener.onRecoveryDone(recoveryState);
                        }
                    } catch (Exception e) {
                        recoveryListener.onRecoveryFailure(recoveryState, new RecoveryFailedException(recoveryState, null, e), true);
                    }
                });
                break;
            case LOCAL_SHARDS:
                final IndexMetaData indexMetaData = indexSettings().getIndexMetaData();
                final Index resizeSourceIndex = indexMetaData.getResizeSourceIndex();
                final List<IndexShard> startedShards = new ArrayList<>();
                final IndexService sourceIndexService = indicesService.indexService(resizeSourceIndex);
                final Set<ShardId> requiredShards;
                final int numShards;
                if (sourceIndexService != null) {
                    requiredShards = IndexMetaData.selectRecoverFromShards(shardId().id(),
                        sourceIndexService.getMetaData(), indexMetaData.getNumberOfShards());
                    for (IndexShard shard : sourceIndexService) {
                        if (shard.state() == IndexShardState.STARTED && requiredShards.contains(shard.shardId())) {
                            startedShards.add(shard);
                        }
                    }
                    numShards = requiredShards.size();
                } else {
                    numShards = -1;
                    requiredShards = Collections.emptySet();
                }

                if (numShards == startedShards.size()) {
                    assert requiredShards.isEmpty() == false;
                    markAsRecovering("from local shards", recoveryState); // mark the shard as recovering on the cluster state thread
                    threadPool.generic().execute(() -> {
                        try {
                            if (recoverFromLocalShards(mappingUpdateConsumer, startedShards.stream()
                                .filter((s) -> requiredShards.contains(s.shardId())).collect(Collectors.toList()))) {
                                recoveryListener.onRecoveryDone(recoveryState);
                            }
                        } catch (Exception e) {
                            recoveryListener.onRecoveryFailure(recoveryState,
                                new RecoveryFailedException(recoveryState, null, e), true);
                        }
                    });
                } else {
                    final RuntimeException e;
                    if (numShards == -1) {
                        e = new IndexNotFoundException(resizeSourceIndex);
                    } else {
                        e = new IllegalStateException("not all required shards of index " + resizeSourceIndex
                            + " are started yet, expected " + numShards + " found " + startedShards.size() + " can't recover shard "
                            + shardId());
                    }
                    throw e;
                }
                break;
            default:
                throw new IllegalArgumentException("Unknown recovery source " + recoveryState.getRecoverySource());
        }
    }

    /**
     * Returns whether the shard is a relocated primary, i.e. not in charge anymore of replicating changes (see {@link ReplicationTracker}).
     */
    public boolean isRelocatedPrimary() {
        assert shardRouting.primary() : "only call isRelocatedPrimary on primary shard";
        return replicationTracker.isRelocated();
    }

    class ShardEventListener implements Engine.EventListener {
        private final CopyOnWriteArrayList<Consumer<ShardFailure>> delegates = new CopyOnWriteArrayList<>();

        // called by the current engine
        @Override
        public void onFailedEngine(String reason, @Nullable Exception failure) {
            final ShardFailure shardFailure = new ShardFailure(shardRouting, reason, failure);
            for (Consumer<ShardFailure> listener : delegates) {
                try {
                    listener.accept(shardFailure);
                } catch (Exception inner) {
                    inner.addSuppressed(failure);
                    logger.warn("exception while notifying engine failure", inner);
                }
            }
        }
    }

    private Engine createNewEngine(EngineConfig config) {
        synchronized (mutex) {
            if (state == IndexShardState.CLOSED) {
                throw new AlreadyClosedException(shardId + " can't create engine - shard is closed");
            }
            assert this.currentEngineReference.get() == null;
            Engine engine = newEngine(config);
            onNewEngine(engine); // call this before we pass the memory barrier otherwise actions that happen
            // inside the callback are not visible. This one enforces happens-before
            this.currentEngineReference.set(engine);
        }

        // time elapses after the engine is created above (pulling the config settings) until we set the engine reference, during which
        // settings changes could possibly have happened, so here we forcefully push any config changes to the new engine:
        Engine engine = getEngineOrNull();

        // engine could perhaps be null if we were e.g. concurrently closed:
        if (engine != null) {
            engine.onSettingsChanged();
        }
        return engine;
    }

    protected Engine newEngine(EngineConfig config) {
        return engineFactory.newReadWriteEngine(config);
    }

    private static void persistMetadata(
            final ShardPath shardPath,
            final IndexSettings indexSettings,
            final ShardRouting newRouting,
            final @Nullable ShardRouting currentRouting,
            final Logger logger) throws IOException {
        assert newRouting != null : "newRouting must not be null";

        // only persist metadata if routing information that is persisted in shard state metadata actually changed
        final ShardId shardId = newRouting.shardId();
        if (currentRouting == null
            || currentRouting.primary() != newRouting.primary()
            || currentRouting.allocationId().equals(newRouting.allocationId()) == false) {
            assert currentRouting == null || currentRouting.isSameAllocation(newRouting);
            final String writeReason;
            if (currentRouting == null) {
                writeReason = "initial state with allocation id [" + newRouting.allocationId() + "]";
            } else {
                writeReason = "routing changed from " + currentRouting + " to " + newRouting;
            }
            logger.trace("{} writing shard state, reason [{}]", shardId, writeReason);
            final ShardStateMetaData newShardStateMetadata =
                    new ShardStateMetaData(newRouting.primary(), indexSettings.getUUID(), newRouting.allocationId());
            ShardStateMetaData.FORMAT.write(newShardStateMetadata, shardPath.getShardStatePath());
        } else {
            logger.trace("{} skip writing shard state, has been written before", shardId);
        }
    }

    private DocumentMapperForType docMapper(String type) {
        return mapperService.documentMapperWithAutoCreate(type);
    }

    private EngineConfig newEngineConfig() {
        Sort indexSort = indexSortSupplier.get();
        return new EngineConfig(shardId, shardRouting.allocationId().getId(),
            threadPool, indexSettings, warmer, store, indexSettings.getMergePolicy(),
            mapperService.indexAnalyzer(), similarityService.similarity(mapperService), codecService, shardEventListener,
            indexCache.query(), cachingPolicy, translogConfig,
            IndexingMemoryController.SHARD_INACTIVE_TIME_SETTING.get(indexSettings.getSettings()),
            Collections.singletonList(refreshListeners),
            Collections.singletonList(new RefreshMetricUpdater(refreshMetric)),
<<<<<<< HEAD
            indexSort, this::runTranslogRecovery, circuitBreakerService, replicationTracker, this::getPrimaryTerm, tombstoneDocSupplier());
=======
            indexSort, this::runTranslogRecovery, circuitBreakerService, replicationTracker, () -> operationPrimaryTerm);
>>>>>>> 826399f9
    }

    /**
     * Acquire a primary operation permit whenever the shard is ready for indexing. If a permit is directly available, the provided
     * ActionListener will be called on the calling thread. During relocation hand-off, permit acquisition can be delayed. The provided
     * ActionListener will then be called using the provided executor.
     *
     * @param debugInfo an extra information that can be useful when tracing an unreleased permit. When assertions are enabled
     *                  the tracing will capture the supplied object's {@link Object#toString()} value. Otherwise the object
     *                  isn't used
     */
    public void acquirePrimaryOperationPermit(ActionListener<Releasable> onPermitAcquired, String executorOnDelay, Object debugInfo) {
        verifyNotClosed();
        verifyPrimary();

        indexShardOperationPermits.acquire(onPermitAcquired, executorOnDelay, false, debugInfo);
    }

    private <E extends Exception> void bumpPrimaryTerm(long newPrimaryTerm, final CheckedRunnable<E> onBlocked) {
        assert Thread.holdsLock(mutex);
        assert newPrimaryTerm > pendingPrimaryTerm;
        assert operationPrimaryTerm <= pendingPrimaryTerm;
        final CountDownLatch termUpdated = new CountDownLatch(1);
        indexShardOperationPermits.asyncBlockOperations(30, TimeUnit.MINUTES, () -> {
                assert operationPrimaryTerm <= pendingPrimaryTerm;
                termUpdated.await();
                // indexShardOperationPermits doesn't guarantee that async submissions are executed
                // in the order submitted. We need to guard against another term bump
                if (operationPrimaryTerm < newPrimaryTerm) {
                    operationPrimaryTerm = newPrimaryTerm;
                    onBlocked.run();
                }
            },
            e -> {
                try {
                    failShard("exception during primary term transition", e);
                } catch (AlreadyClosedException ace) {
                    // ignore, shard is already closed
                }
            });
        pendingPrimaryTerm = newPrimaryTerm;
        termUpdated.countDown();
    }

    /**
     * Acquire a replica operation permit whenever the shard is ready for indexing (see
     * {@link #acquirePrimaryOperationPermit(ActionListener, String, Object)}). If the given primary term is lower than then one in
     * {@link #shardRouting}, the {@link ActionListener#onFailure(Exception)} method of the provided listener is invoked with an
     * {@link IllegalStateException}. If permit acquisition is delayed, the listener will be invoked on the executor with the specified
     * name.
     *
     * @param opPrimaryTerm        the operation primary term
     * @param globalCheckpoint     the global checkpoint associated with the request
     * @param onPermitAcquired     the listener for permit acquisition
     * @param executorOnDelay      the name of the executor to invoke the listener on if permit acquisition is delayed
     * @param debugInfo            an extra information that can be useful when tracing an unreleased permit. When assertions are enabled
     *                             the tracing will capture the supplied object's {@link Object#toString()} value. Otherwise the object
     *                             isn't used
     */
    public void acquireReplicaOperationPermit(final long opPrimaryTerm, final long globalCheckpoint,
                                              final ActionListener<Releasable> onPermitAcquired, final String executorOnDelay,
                                              final Object debugInfo) {
        verifyNotClosed();
        verifyReplicationTarget();
        if (opPrimaryTerm > pendingPrimaryTerm) {
            synchronized (mutex) {
                if (opPrimaryTerm > pendingPrimaryTerm) {
                    IndexShardState shardState = state();
                    // only roll translog and update primary term if shard has made it past recovery
                    // Having a new primary term here means that the old primary failed and that there is a new primary, which again
                    // means that the master will fail this shard as all initializing shards are failed when a primary is selected
                    // We abort early here to prevent an ongoing recovery from the failed primary to mess with the global / local checkpoint
                    if (shardState != IndexShardState.POST_RECOVERY &&
                        shardState != IndexShardState.STARTED) {
                        throw new IndexShardNotStartedException(shardId, shardState);
                    }

                    if (opPrimaryTerm > pendingPrimaryTerm) {
                        bumpPrimaryTerm(opPrimaryTerm, () -> {
                                updateGlobalCheckpointOnReplica(globalCheckpoint, "primary term transition");
                                final long currentGlobalCheckpoint = getGlobalCheckpoint();
                                final long localCheckpoint;
                                if (currentGlobalCheckpoint == SequenceNumbers.UNASSIGNED_SEQ_NO) {
                                    localCheckpoint = SequenceNumbers.NO_OPS_PERFORMED;
                                } else {
                                    localCheckpoint = currentGlobalCheckpoint;
                                }
                                logger.trace(
                                    "detected new primary with primary term [{}], resetting local checkpoint from [{}] to [{}]",
                                    opPrimaryTerm,
                                    getLocalCheckpoint(),
                                    localCheckpoint);
                                getEngine().resetLocalCheckpoint(localCheckpoint);
                                getEngine().rollTranslogGeneration();
                        });
                    }
                }
            }
        }

        assert opPrimaryTerm <= pendingPrimaryTerm
                : "operation primary term [" + opPrimaryTerm + "] should be at most [" + pendingPrimaryTerm + "]";
        indexShardOperationPermits.acquire(
                new ActionListener<Releasable>() {
                    @Override
                    public void onResponse(final Releasable releasable) {
                        if (opPrimaryTerm < operationPrimaryTerm) {
                            releasable.close();
                            final String message = String.format(
                                    Locale.ROOT,
                                    "%s operation primary term [%d] is too old (current [%d])",
                                    shardId,
                                    opPrimaryTerm,
                                    operationPrimaryTerm);
                            onPermitAcquired.onFailure(new IllegalStateException(message));
                        } else {
                            try {
                                updateGlobalCheckpointOnReplica(globalCheckpoint, "operation");
                            } catch (Exception e) {
                                releasable.close();
                                onPermitAcquired.onFailure(e);
                                return;
                            }
                            onPermitAcquired.onResponse(releasable);
                        }
                    }

                    @Override
                    public void onFailure(final Exception e) {
                        onPermitAcquired.onFailure(e);
                    }
                },
                executorOnDelay,
                true, debugInfo);
    }

    public int getActiveOperationsCount() {
        return indexShardOperationPermits.getActiveOperationsCount(); // refCount is incremented on successful acquire and decremented on close
    }

    /**
     * @return a list of describing each permit that wasn't released yet. The description consist of the debugInfo supplied
     *         when the permit was acquired plus a stack traces that was captured when the permit was request.
     */
    public List<String> getActiveOperations() {
        return indexShardOperationPermits.getActiveOperations();
    }

    private final AsyncIOProcessor<Translog.Location> translogSyncProcessor = new AsyncIOProcessor<Translog.Location>(logger, 1024) {
        @Override
        protected void write(List<Tuple<Translog.Location, Consumer<Exception>>> candidates) throws IOException {
            try {
                getEngine().ensureTranslogSynced(candidates.stream().map(Tuple::v1));
            } catch (AlreadyClosedException ex) {
                // that's fine since we already synced everything on engine close - this also is conform with the methods
                // documentation
            } catch (IOException ex) { // if this fails we are in deep shit - fail the request
                logger.debug("failed to sync translog", ex);
                throw ex;
            }
        }
    };

    /**
     * Syncs the given location with the underlying storage unless already synced. This method might return immediately without
     * actually fsyncing the location until the sync listener is called. Yet, unless there is already another thread fsyncing
     * the transaction log the caller thread will be hijacked to run the fsync for all pending fsync operations.
     * This method allows indexing threads to continue indexing without blocking on fsync calls. We ensure that there is only
     * one thread blocking on the sync an all others can continue indexing.
     * NOTE: if the syncListener throws an exception when it's processed the exception will only be logged. Users should make sure that the
     * listener handles all exception cases internally.
     */
    public final void sync(Translog.Location location, Consumer<Exception> syncListener) {
        verifyNotClosed();
        translogSyncProcessor.put(location, syncListener);
    }

    public void sync() throws IOException {
        verifyNotClosed();
        getEngine().syncTranslog();
    }

    /**
     * Checks if the underlying storage sync is required.
     */
    public boolean isSyncNeeded() {
        return getEngine().isTranslogSyncNeeded();
    }

    /**
     * Returns the current translog durability mode
     */
    public Translog.Durability getTranslogDurability() {
        return indexSettings.getTranslogDurability();
    }

    // we can not protect with a lock since we "release" on a different thread
    private final AtomicBoolean flushOrRollRunning = new AtomicBoolean();

    /**
     * Schedules a flush or translog generation roll if needed but will not schedule more than one concurrently. The operation will be
     * executed asynchronously on the flush thread pool.
     */
    public void afterWriteOperation() {
        if (shouldPeriodicallyFlush() || shouldRollTranslogGeneration()) {
            if (flushOrRollRunning.compareAndSet(false, true)) {
                /*
                 * We have to check again since otherwise there is a race when a thread passes the first check next to another thread which
                 * performs the operation quickly enough to  finish before the current thread could flip the flag. In that situation, we
                 * have an extra operation.
                 *
                 * Additionally, a flush implicitly executes a translog generation roll so if we execute a flush then we do not need to
                 * check if we should roll the translog generation.
                 */
                if (shouldPeriodicallyFlush()) {
                    logger.debug("submitting async flush request");
                    final AbstractRunnable flush = new AbstractRunnable() {
                        @Override
                        public void onFailure(final Exception e) {
                            if (state != IndexShardState.CLOSED) {
                                logger.warn("failed to flush index", e);
                            }
                        }

                        @Override
                        protected void doRun() throws IOException {
                            flush(new FlushRequest());
                            periodicFlushMetric.inc();
                        }

                        @Override
                        public void onAfter() {
                            flushOrRollRunning.compareAndSet(true, false);
                            afterWriteOperation();
                        }
                    };
                    threadPool.executor(ThreadPool.Names.FLUSH).execute(flush);
                } else if (shouldRollTranslogGeneration()) {
                    logger.debug("submitting async roll translog generation request");
                    final AbstractRunnable roll = new AbstractRunnable() {
                        @Override
                        public void onFailure(final Exception e) {
                            if (state != IndexShardState.CLOSED) {
                                logger.warn("failed to roll translog generation", e);
                            }
                        }

                        @Override
                        protected void doRun() throws Exception {
                            rollTranslogGeneration();
                        }

                        @Override
                        public void onAfter() {
                            flushOrRollRunning.compareAndSet(true, false);
                            afterWriteOperation();
                        }
                    };
                    threadPool.executor(ThreadPool.Names.FLUSH).execute(roll);
                } else {
                    flushOrRollRunning.compareAndSet(true, false);
                }
            }
        }
    }

    /**
     * Build {@linkplain RefreshListeners} for this shard.
     */
    private RefreshListeners buildRefreshListeners() {
        return new RefreshListeners(
            indexSettings::getMaxRefreshListeners,
            () -> refresh("too_many_listeners"),
            threadPool.executor(ThreadPool.Names.LISTENER)::execute,
            logger, threadPool.getThreadContext());
    }

    /**
     * Simple struct encapsulating a shard failure
     *
     * @see IndexShard#addShardFailureCallback(Consumer)
     */
    public static final class ShardFailure {
        public final ShardRouting routing;
        public final String reason;
        @Nullable
        public final Exception cause;

        public ShardFailure(ShardRouting routing, String reason, @Nullable Exception cause) {
            this.routing = routing;
            this.reason = reason;
            this.cause = cause;
        }
    }

    EngineFactory getEngineFactory() {
        return engineFactory;
    }

    // for tests
    ReplicationTracker getReplicationTracker() {
        return replicationTracker;
    }

    /**
     * Executes a scheduled refresh if necessary.
     *
     * @return <code>true</code> iff the engine got refreshed otherwise <code>false</code>
     */
    public boolean scheduledRefresh() {
        boolean listenerNeedsRefresh = refreshListeners.refreshNeeded();
        if (isReadAllowed() && (listenerNeedsRefresh || getEngine().refreshNeeded())) {
            if (listenerNeedsRefresh == false // if we have a listener that is waiting for a refresh we need to force it
                && isSearchIdle()
                && indexSettings.isExplicitRefresh() == false
                && active.get()) { // it must be active otherwise we might not free up segment memory once the shard became inactive
                // lets skip this refresh since we are search idle and
                // don't necessarily need to refresh. the next searcher access will register a refreshListener and that will
                // cause the next schedule to refresh.
                final Engine engine = getEngine();
                engine.maybePruneDeletes(); // try to prune the deletes in the engine if we accumulated some
                setRefreshPending(engine);
                return false;
            } else {
                refresh("schedule");
                return true;
            }
        }
        final Engine engine = getEngine();
        engine.maybePruneDeletes(); // try to prune the deletes in the engine if we accumulated some
        return false;
    }

    /**
     * Returns true if this shards is search idle
     */
    final boolean isSearchIdle() {
        return (threadPool.relativeTimeInMillis() - lastSearcherAccess.get()) >= indexSettings.getSearchIdleAfter().getMillis();
    }

    /**
     * Returns the last timestamp the searcher was accessed. This is a relative timestamp in milliseconds.
     */
    final long getLastSearcherAccess() {
        return lastSearcherAccess.get();
    }

    private void setRefreshPending(Engine engine) {
        Translog.Location lastWriteLocation = engine.getTranslogLastWriteLocation();
        Translog.Location location;
        do {
            location = this.pendingRefreshLocation.get();
            if (location != null && lastWriteLocation.compareTo(location) <= 0) {
                break;
            }
        } while (pendingRefreshLocation.compareAndSet(location, lastWriteLocation) == false);
    }

    /**
     * Registers the given listener and invokes it once the shard is active again and all
     * pending refresh translog location has been refreshed. If there is no pending refresh location registered the listener will be
     * invoked immediately.
     * @param listener the listener to invoke once the pending refresh location is visible. The listener will be called with
     *                 <code>true</code> if the listener was registered to wait for a refresh.
     */
    public final void awaitShardSearchActive(Consumer<Boolean> listener) {
        if (isSearchIdle()) {
            markSearcherAccessed(); // move the shard into non-search idle
        }
        final Translog.Location location = pendingRefreshLocation.get();
        if (location != null) {
            addRefreshListener(location, (b) -> {
                pendingRefreshLocation.compareAndSet(location, null);
                listener.accept(true);
            });
        } else {
            listener.accept(false);
        }
    }

    /**
     * Add a listener for refreshes.
     *
     * @param location the location to listen for
     * @param listener for the refresh. Called with true if registering the listener ran it out of slots and forced a refresh. Called with
     *        false otherwise.
     */
    public void addRefreshListener(Translog.Location location, Consumer<Boolean> listener) {
        final boolean readAllowed;
        if (isReadAllowed()) {
            readAllowed = true;
        } else {
            // check again under mutex. this is important to create a happens before relationship
            // between the switch to POST_RECOVERY + associated refresh. Otherwise we may respond
            // to a listener before a refresh actually happened that contained that operation.
            synchronized (mutex) {
                readAllowed = isReadAllowed();
            }
        }
        if (readAllowed) {
            refreshListeners.addOrNotify(location, listener);
        } else {
            // we're not yet ready fo ready for reads, just ignore refresh cycles
            listener.accept(false);
        }
    }

    private static class RefreshMetricUpdater implements ReferenceManager.RefreshListener {

        private final MeanMetric refreshMetric;
        private long currentRefreshStartTime;
        private Thread callingThread = null;

        private RefreshMetricUpdater(MeanMetric refreshMetric) {
            this.refreshMetric = refreshMetric;
        }

        @Override
        public void beforeRefresh() throws IOException {
            if (Assertions.ENABLED) {
                assert callingThread == null : "beforeRefresh was called by " + callingThread.getName() +
                    " without a corresponding call to afterRefresh";
                callingThread = Thread.currentThread();
            }
            currentRefreshStartTime = System.nanoTime();
        }

        @Override
        public void afterRefresh(boolean didRefresh) throws IOException {
            if (Assertions.ENABLED) {
                assert callingThread != null : "afterRefresh called but not beforeRefresh";
                assert callingThread == Thread.currentThread() : "beforeRefreshed called by a different thread. current ["
                    + Thread.currentThread().getName() + "], thread that called beforeRefresh [" + callingThread.getName() + "]";
                callingThread = null;
            }
            refreshMetric.inc(System.nanoTime() - currentRefreshStartTime);
        }
    }

    private EngineConfig.TombstoneDocSupplier tombstoneDocSupplier() {
        final RootObjectMapper.Builder noopRootMapper = new RootObjectMapper.Builder("__noop");
        final DocumentMapper noopDocumentMapper = new DocumentMapper.Builder(noopRootMapper, mapperService).build(mapperService);
        return new EngineConfig.TombstoneDocSupplier() {
            @Override
            public ParsedDocument newDeleteTombstoneDoc(String type, String id) {
                return docMapper(type).getDocumentMapper().createDeleteTombstoneDoc(shardId.getIndexName(), type, id);
            }
            @Override
            public ParsedDocument newNoopTombstoneDoc(String reason) {
                return noopDocumentMapper.createNoopTombstoneDoc(shardId.getIndexName(), reason);
            }
        };
    }
}<|MERGE_RESOLUTION|>--- conflicted
+++ resolved
@@ -2232,11 +2232,7 @@
             IndexingMemoryController.SHARD_INACTIVE_TIME_SETTING.get(indexSettings.getSettings()),
             Collections.singletonList(refreshListeners),
             Collections.singletonList(new RefreshMetricUpdater(refreshMetric)),
-<<<<<<< HEAD
-            indexSort, this::runTranslogRecovery, circuitBreakerService, replicationTracker, this::getPrimaryTerm, tombstoneDocSupplier());
-=======
-            indexSort, this::runTranslogRecovery, circuitBreakerService, replicationTracker, () -> operationPrimaryTerm);
->>>>>>> 826399f9
+            indexSort, this::runTranslogRecovery, circuitBreakerService, replicationTracker, () -> operationPrimaryTerm, tombstoneDocSupplier());
     }
 
     /**
